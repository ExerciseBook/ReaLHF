from typing import Dict, List, Union
import abc
import collections

import numpy as np
import torch

import base.datapack as datapack
import base.namedarray as namedarray

InterfaceReturnDataType = Union[namedarray.NamedArray, Dict]


class ParallelDataBroker:

    @staticmethod
    def gather_from(src: List[InterfaceReturnDataType]) -> InterfaceReturnDataType:
        """Gather outputs of a data-parallel model RPC."""
        if isinstance(src[0], Dict):
            cnt, stats = {}, {}
            for reply in src:
                for k, v in reply.items():
                    cnt[k] = cnt.get(k, 0) + 1
                    stats[k] = stats.get(k, 0) + v
            return {k: v / cnt for k, v, cnt in zip(stats.keys(), stats.values(), cnt.values())}
        elif isinstance(src[0], namedarray.NamedArray):
            if 'input_lens' in src[0]:
                input_lens = torch.cat([x['input_lens'] for x in src], dim=0)
            elif 'cu_seqlens' in src[0]:
                input_lens = torch.cat([x['cu_seqlens'][1:] - x['cu_seqlens'][:-1] for x in src], dim=0)
            res = namedarray.recursive_aggregate(src, lambda x: torch.cat(x, dim=0))
            if 'cu_seqlens' in src[0] and len(src[0]['cu_seqlens'].shape) == 1:
                res['cu_seqlens'] = torch.cat([input_lens.new_zeros(1), torch.cumsum(input_lens, dim=0)])
            return res
        else:
            raise NotImplementedError()

    @abc.abstractstaticmethod
    def scatter_to(src: namedarray.NamedArray, n_dp: int) -> List[namedarray.NamedArray]:
        """Scatter the input of a data-parallel model RPC."""
        pass


class PaddedBatchParallelDataBroker(ParallelDataBroker):

    @staticmethod
    def gather_from(src: List[InterfaceReturnDataType]) -> InterfaceReturnDataType:
        return ParallelDataBroker.gather_from(src)

    @staticmethod
    def scatter_to(src: namedarray.NamedArray, n_dp: int) -> List[namedarray.NamedArray]:
        datas = namedarray.split(src, n_dp)
        for x in datas:
            x.register_metadata(**src.metadata)
        return datas


class PackedParallelDataBroker(ParallelDataBroker):

    @staticmethod
    def gather_from(src: List[InterfaceReturnDataType]) -> InterfaceReturnDataType:
        return ParallelDataBroker.gather_from(src)

    @staticmethod
    def scatter_to(src: namedarray.NamedArray, n_dp: int) -> List[namedarray.NamedArray]:
        if 'input_lens' not in src:
            if 'cu_seqlens' in src:
                src['input_lens'] = src['cu_seqlens'][1:] - src['cu_seqlens'][:-1]
            else:
                raise RuntimeError("input_lens must be in the return data when using packed data broker. "
                                   f"Current keys: {list(src.keys())}.")

        partitions = datapack.min_abs_diff_partition(src['input_lens'].cpu().numpy().astype(np.int64), n_dp)

        input_lens: List[torch.IntTensor] = [src['input_lens'][start:end] for start, end in partitions]
        cu_seqlens = [torch.cat([x.new_zeros(1), torch.cumsum(x, dim=0)]) for x in input_lens]
        batch_sizes = [cu_seqlen.shape[0] - 1 for cu_seqlen in cu_seqlens]

        offsets = torch.tensor([sum(x) for x in input_lens], dtype=torch.int32).cumsum(0)
        offsets = torch.cat([offsets.new_zeros(1), offsets[:-1]])

        # These are used by log probabilities, which are one-step shorter than packed inputed ids.
        short1input_lens = [x - 1 for x in input_lens]
        short1cu_seqlens = [torch.cat([x.new_zeros(1), torch.cumsum(x, dim=0)]) for x in short1input_lens]
        short1offsets = torch.tensor([sum(x) for x in short1input_lens], dtype=torch.int32).cumsum(0)
        short1offsets = torch.cat([short1offsets.new_zeros(1), short1offsets[:-1]])

        splitted_data = [collections.defaultdict() for _ in range(n_dp)]
        for k, v in src.items():
            for i, sp in enumerate(splitted_data):
                # NOTE: This is a terrible implementation, because we must know how to split each tensor according to its semantics.
                # Different tensor has different shape and semantics,
                # e.g., packed_seq has shape [tot_seqlen] and should be splited according to cumulative lengths,
                # packed_logprobs has shape [tot_seqlen - bs] (each sequence is one-step shorter) and should be splitted
                # according to short-1 cumulative lengths, seq_no_eos_mask has shape [bs] and performs similar as input_lens, ...
                # so we must enumerate each possible key and deal with them separately, etc.
                if k == 'input_lens':
                    sp[k] = input_lens[i]
                elif k == 'cu_seqlens':
                    sp[k] = cu_seqlens[i]
<<<<<<< HEAD
                elif k == 'seq_no_eos_mask' or k == 'rewards' or k == 'group_factor':
                    start, end = partitions[i]
                    sp[k] = v[start:end]
                elif k == 'pair_input_lens':
                    start, end = partitions[i]
                    sp[k] = v[2 * start:2 * end]
                elif k in ['packed_seq', 'packed_logits_mask', 'prompt_mask', 'packed_input_ids', 'values']:
=======
                elif k in ['seq_no_eos_mask', 'rewards', 'reward_score']:
                    start, end = partitions[i]
                    sp[k] = v[start:end]
                elif k in [
                        'packed_seq', 'packed_logits_mask', 'prompt_mask', 'packed_input_ids', 'values',
                        'logits_mask'
                ]:
>>>>>>> 1eb0e1ac
                    sp[k] = v[offsets[i]:offsets[i] + cu_seqlens[i][-1]]
                elif k in ['packed_logprobs', 'packed_ref_logprobs', 'old_logp', 'ref_logp']:
                    sp[k] = v[short1offsets[i]:short1offsets[i] + short1cu_seqlens[i][-1]]
                elif not torch.is_tensor(src[k]):
                    # for constant, preserve value for each splitted instance
                    sp[k] = src[k]
                else:
                    raise RuntimeError(f"Unknown key {k} in packed data. We don't know how to split it. "
                                       f"Check base/dataparallel.py for implemented keys.")
        splitted_data = [namedarray.from_dict(dict(x)) for x in splitted_data]
        for x in splitted_data:
            x.register_metadata(**src.metadata)
        return splitted_data


def get_broker(type_: str) -> ParallelDataBroker:
    if type_ == 'padded_batch':
        return PaddedBatchParallelDataBroker
    elif type_ == 'packed':
        return PackedParallelDataBroker
    else:
        raise RuntimeError(f"Unknown data broker type {type_}.")<|MERGE_RESOLUTION|>--- conflicted
+++ resolved
@@ -98,23 +98,20 @@
                     sp[k] = input_lens[i]
                 elif k == 'cu_seqlens':
                     sp[k] = cu_seqlens[i]
-<<<<<<< HEAD
-                elif k == 'seq_no_eos_mask' or k == 'rewards' or k == 'group_factor':
-                    start, end = partitions[i]
-                    sp[k] = v[start:end]
                 elif k == 'pair_input_lens':
                     start, end = partitions[i]
                     sp[k] = v[2 * start:2 * end]
-                elif k in ['packed_seq', 'packed_logits_mask', 'prompt_mask', 'packed_input_ids', 'values']:
-=======
-                elif k in ['seq_no_eos_mask', 'rewards', 'reward_score']:
+                elif k in ['seq_no_eos_mask', 'rewards', 'reward_score', 'group_factor']:
                     start, end = partitions[i]
                     sp[k] = v[start:end]
                 elif k in [
-                        'packed_seq', 'packed_logits_mask', 'prompt_mask', 'packed_input_ids', 'values',
-                        'logits_mask'
+                        'packed_seq',
+                        'packed_logits_mask',
+                        'prompt_mask',
+                        'packed_input_ids',
+                        'values',
+                        'logits_mask',
                 ]:
->>>>>>> 1eb0e1ac
                     sp[k] = v[offsets[i]:offsets[i] + cu_seqlens[i][-1]]
                 elif k in ['packed_logprobs', 'packed_ref_logprobs', 'old_logp', 'ref_logp']:
                     sp[k] = v[short1offsets[i]:short1offsets[i] + short1cu_seqlens[i][-1]]
