from typing import Any, Callable, Dict, List, Optional, Tuple, Union

from deepspeed.accelerator import get_accelerator
from deepspeed.runtime import zero
from deepspeed.runtime.config import DeepSpeedConfig
from deepspeed.runtime.engine import DeepSpeedEngine, DeepSpeedOptimizerCallable, DeepSpeedSchedulerCallable
import deepspeed
import torch
import torch.distributed

from impl.model.backend.pipe_engine import DeepSpeedPipelineEngine, StreamPipeEngine
import base.constants
import base.logging as logging

DEFAULT_TRAIN_MICRO_BATCH_SIZE_PER_GPU = 32  # A place-holder for inference.

logger = logging.getLogger("DeepSpeed Utils")


def get_train_ds_config(
    offload_param: bool = False,
    offload_optimizer_state: bool = False,
    enable_fp16: bool = True,
    enable_bf16: bool = False,
    stage: int = 2,
    **kwargs,
):
    if enable_bf16 and enable_fp16:
        raise ValueError("Cannot enable both fp16 and bf16 at the same time.")
    zero_opt_dict = {
        "stage": stage,
        "overlap_comm": True,
        "round_robin_gradients": True,
        "offload_param": {
            "device": "cpu" if offload_param else "none",
            "pin_memory": True,
        },
        "offload_optimizer": {
            "device": "cpu" if offload_optimizer_state else "none",
            "pin_memory": True,
        },
        "stage3_param_persistence_threshold": 1e4,
        "stage3_max_live_parameters": 3e7,
        "stage3_prefetch_bucket_size": 3e7,
        "memory_efficient_linear": False,
    }
    return {
        "steps_per_print": 100,
        "zero_optimization": zero_opt_dict,
        "fp16": {
            "enabled": enable_fp16,
            "loss_scale_window": 40,
            "initial_scale_power": 12,
        },
        "bf16": {
            "enabled": enable_bf16,
        },
        "data_types": {
            "grad_accum_dtype": "fp32" if enable_bf16 else "fp16",
        },
        "gradient_clipping": 1.0,
        "prescale_gradients": False,
        "gradient_predevide_factor": 1.0,
        "wall_clock_breakdown": False,
        **kwargs,
    }


def get_eval_ds_config(offload=False, stage=0, enable_fp16: bool = True, enable_bf16: bool = False, **kwargs):
    if enable_bf16 and enable_fp16:
        raise ValueError("Cannot enable both fp16 and bf16 at the same time.")
    device = "cpu" if offload else "none"
    zero_opt_dict = {
        "stage": stage,
        "stage3_param_persistence_threshold": 1e4,
        "offload_param": {
            "device": device,
            "pin_memory": True,
        },
        "memory_efficient_linear": False,
    }
    return {
        "steps_per_print": 10,
        "zero_optimization": zero_opt_dict,
        "train_micro_batch_size_per_gpu": DEFAULT_TRAIN_MICRO_BATCH_SIZE_PER_GPU,
        "train_batch_size": torch.distributed.get_world_size(group=base.constants.data_parallel_group()) *
        DEFAULT_TRAIN_MICRO_BATCH_SIZE_PER_GPU,
        "fp16": {
            "enabled": enable_fp16,
        },
        "bf16": {
            "enabled": enable_bf16,
        },
        "gradient_clipping": 1.0,
        "prescale_gradients": False,
        "wall_clock_breakdown": False,
        **kwargs,
    }


def get_optimizer_grouped_parameters(
    model: torch.nn.Module,
    weight_decay: float,
    no_decay_name_list: List[str] = ["bias", "LayerNorm.weight"],
):
    optimizer_grouped_parameters = [
        {
            "params": [
                p for n, p in model.named_parameters()
                if (not any(nd in n for nd in no_decay_name_list) and p.requires_grad)
            ],
            "weight_decay": weight_decay,
        },
        {
            "params": [
                p for n, p in model.named_parameters()
                if (any(nd in n for nd in no_decay_name_list) and p.requires_grad)
            ],
            "weight_decay": 0.0,
        },
    ]
    return optimizer_grouped_parameters


def deepspeed_initialize(
    model: torch.nn.Module,
    config: Dict,
    engine_type: str = "deepspeed",
    optimizer: Optional[Union[torch.optim.Optimizer, DeepSpeedOptimizerCallable]] = None,
    model_parameters: Optional[torch.nn.Module] = None,
    lr_scheduler: Optional[Union[torch.optim.lr_scheduler._LRScheduler, DeepSpeedSchedulerCallable]] = None,
    mpu=None,
<<<<<<< HEAD
    sequence_parallel: Optional[bool] = False,
    enable_async_p2p_communication: Optional[bool] = False,
    enable_async_instruction: Optional[bool] = False,
=======
    num_pipeline_micro_batches: Optional[int] = None,
    num_inf_pipeline_mbs: Optional[int] = None,
    sequence_parallel: Optional[bool] = None,
>>>>>>> 57236487
) -> Tuple[DeepSpeedEngine, torch.optim.Optimizer, Any, Any]:
    """A simple wrapper around deepspeed.initialize."""
    if mpu is None:
        mpu = base.constants.grid()
    if engine_type == "deepspeed":
        # Disable zero.Init context if it's currently enabled
        zero.partition_parameters.shutdown_init_context()

        from deepspeed import comm as dist

        deepspeed.dist = dist

        config_class = DeepSpeedConfig(config, mpu)
        engine = DeepSpeedEngine(
            args=None,
            model=model,
            optimizer=optimizer,
            model_parameters=model_parameters,
            lr_scheduler=lr_scheduler,
            mpu=mpu,
            dist_init_required=False,
            config=config,
            config_class=config_class,
            # dont_change_device=True,
        )

        # Restore zero.Init context if necessary
        zero.partition_parameters.restore_init_context()
        logger.info(f"Deepspeed Engine initialze finished.")
        return_items = [engine, engine.optimizer, engine.training_dataloader, engine.lr_scheduler]
    elif engine_type == "pipe" or engine_type == "stream_pipe":
        # mpu = model.mpu()
        config_class = DeepSpeedConfig(config, mpu)
<<<<<<< HEAD
        engine_cls = DeepSpeedPipelineEngine if engine_type == "pipe" else StreamPipeEngine
        engine = engine_cls(
=======
        engine = DeepSpeedPipelineEngine(
            num_micro_batches=num_pipeline_micro_batches,
            num_inf_micro_batches=num_inf_pipeline_mbs,
>>>>>>> 57236487
            sequence_parallel=sequence_parallel,
            enable_async_p2p_communication=enable_async_p2p_communication,
            enable_async_instruction=enable_async_instruction,
            model=model,
            args=None,
            config=config,
            config_class=config_class,
            mpu=mpu,
            optimizer=optimizer,
            lr_scheduler=lr_scheduler,
            dist_init_required=False,
        )
        logger.info(f"Deepspeed Pipeline Engine initialze finished.")
        return_items = [engine, engine.optimizer, engine.training_dataloader, engine.lr_scheduler]

    return tuple(return_items)<|MERGE_RESOLUTION|>--- conflicted
+++ resolved
@@ -130,15 +130,11 @@
     model_parameters: Optional[torch.nn.Module] = None,
     lr_scheduler: Optional[Union[torch.optim.lr_scheduler._LRScheduler, DeepSpeedSchedulerCallable]] = None,
     mpu=None,
-<<<<<<< HEAD
     sequence_parallel: Optional[bool] = False,
     enable_async_p2p_communication: Optional[bool] = False,
     enable_async_instruction: Optional[bool] = False,
-=======
     num_pipeline_micro_batches: Optional[int] = None,
     num_inf_pipeline_mbs: Optional[int] = None,
-    sequence_parallel: Optional[bool] = None,
->>>>>>> 57236487
 ) -> Tuple[DeepSpeedEngine, torch.optim.Optimizer, Any, Any]:
     """A simple wrapper around deepspeed.initialize."""
     if mpu is None:
@@ -172,14 +168,10 @@
     elif engine_type == "pipe" or engine_type == "stream_pipe":
         # mpu = model.mpu()
         config_class = DeepSpeedConfig(config, mpu)
-<<<<<<< HEAD
         engine_cls = DeepSpeedPipelineEngine if engine_type == "pipe" else StreamPipeEngine
         engine = engine_cls(
-=======
-        engine = DeepSpeedPipelineEngine(
             num_micro_batches=num_pipeline_micro_batches,
             num_inf_micro_batches=num_inf_pipeline_mbs,
->>>>>>> 57236487
             sequence_parallel=sequence_parallel,
             enable_async_p2p_communication=enable_async_p2p_communication,
             enable_async_instruction=enable_async_instruction,
