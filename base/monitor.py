from collections import defaultdict
from statistics import mean
from typing import List, Optional, Union
import logging
import os
import time

import numpy as np
import psutil
import viztracer

logger = logging.getLogger("benchmarkutils")
IF_MARK = True

IF_MARK = False


def process_memory_mb(name):
    process = psutil.Process()
    memory_info = process.memory_info()
    memory_usage_mb = memory_info.rss / 1024**2
    pid = process.pid
    logger.info(f"Process PID {pid} memory usage @{name}: {memory_usage_mb}.")


def gpu_memory_mb(name):
    from deepspeed.accelerator import get_accelerator
    import torch.distributed as dist

    logger.info(
        f"{name} GPU rank {dist.get_rank()}: memory usage: {round(get_accelerator().memory_allocated() / 1024**2, 2)}MB, "
        f"max memory usage: {round(get_accelerator().max_memory_allocated() / 1024**2, 2)}MB")


def mock_time_mark(name, identifier, t, step):
    if IF_MARK:
        logger.debug(f"*{name}* #{identifier}#  ${t}$ ns step &{step}&")


def time_mark(name, identifier, step=0):
    if IF_MARK:
<<<<<<< HEAD
        logger.info(f"*{name}* #{identifier}#  ${int(time.time_ns())}$ ns step &{step}&")


def time_mark_ms(name, identifier, step=0):
    if IF_MARK:
        logger.info(f"*{name}* #{identifier}#  ${int(time.time_ns()/10e6)}$ ms step &{step}&")


def time_mark_s(name, identifier, step=0):
    if IF_MARK:
        logger.info(f"*{name}* #{identifier}#  ${int(time.time_ns()/10e9)}$ s step &{step}&")
=======
        logger.debug(f"*{name}* #{identifier}#  ${int(time.time_ns())}$ ns step &{step}&")
>>>>>>> 6313b117


def parse_time_mark_in_line(line, name, step_range=None):
    if f"*{name}*" in line:
        identifer, t, step = line.split("#")[1], int(line.split("$")[1]), int(line.split("&")[1])
        if step_range:
            if step >= step_range[1] or step < step_range[0]:
                return None
        return identifer, t

    else:
        return None


def parse_time_mark_in_file(file, name, step_range=None):
    time_points = defaultdict(list)
    with open(file, "r") as f:
        count = 0
        res_count = 0
        for line in f.readlines():
            count += 1
            res = parse_time_mark_in_line(line, name, step_range=step_range)
            if res is not None:
                res_count += 1
                identifier, time_point = res
                time_points[identifier].append(time_point)
        # print(f"file {file} name {name} line count {count} res count {res_count}")
    return time_points


def parse_time_mark_in_dir(dir, name, step_range=None):
    time_points = {}
    for file in os.listdir(dir):
        file_path = os.path.join(dir, file)
        tpsf = parse_time_mark_in_file(file_path, name, step_range=step_range)
        for k, v in tpsf.items():
            if k not in time_points:
                time_points[k] = v
            else:
                time_points[k].extend(v)
    return time_points


MATPLOTLIB_COLORS = [
    "red",
    "blue",
    "green",
    "yellow",
    "orange",
    "purple",
    "pink",
    "black",
    "brown",
    "gray",
    "cyan",
    "magenta",
    "lime",
    "olive",
    "navy",
]


<<<<<<< HEAD
def summary_time_points(
        start_keys,
        end_keys,
        identifiers,
        dir_name=None,
        file_name=None,
        start_time=None,
        figsize=(12, 4),
        end_time=None,
        step_range=None,
        save_fig_path="time_points.png",
):
    """Plot and summary time marks in logs"""
=======
def summary_time_points(start_keys,
                        end_keys,
                        identifiers,
                        dir_name=None,
                        file_name=None,
                        start_time=None,
                        figsize=(12, 4),
                        end_time=None,
                        step_range=None,
                        save_fig_path="time_points.png",
                        draw_boundary=False):
    """ Plot and summary time marks in logs
    """
>>>>>>> 6313b117
    import matplotlib.pyplot as plt

    assert file_name or dir_name, "dir or file name must be specified"
    all_time_points = {}
    if file_name is None:
        for k in start_keys:
            all_time_points[k] = parse_time_mark_in_dir(dir_name, k, step_range=step_range)
        for k in end_keys:
            all_time_points[k] = parse_time_mark_in_dir(dir_name, k, step_range=step_range)
    else:
        for k in start_keys:
            all_time_points[k] = parse_time_mark_in_file(file_name, k, step_range=step_range)
        for k in end_keys:
            all_time_points[k] = parse_time_mark_in_file(file_name, k, step_range=step_range)

    fig, ax = plt.subplots(1, 1, figsize=figsize)
    ax.set_ylim(-1, len(identifiers))
    ax.set_yticks(list(range(len(identifiers))))
    ax.set_yticklabels(identifiers)

    label_set = {sk: False for sk in start_keys}
    infos = {}
    min_time = None
    max_time = None
    for id_index, identifier in enumerate(identifiers):
        time_sum = {}
        time_list = {}
        for start_key_idx, (start_key, end_key) in enumerate(zip(start_keys, end_keys)):
            # print(start_key, identifier, all_time_points[start_key])
            time_sum[start_key] = 0
            time_list[start_key] = []
            try:
                start_time_points = np.array(all_time_points[start_key][identifier])
                end_time_points = np.array(all_time_points[end_key][identifier])
            except KeyError:
                continue
            assert len(start_time_points) == len(end_time_points)

            if start_time is not None:
                valid_indices_st = np.where(start_time_points > start_time)
                valid_indices_et = np.where(start_time_points < end_time)
                valid_indices = np.intersect1d(valid_indices_st, valid_indices_et)
                start_time_points = start_time_points[valid_indices]
                end_time_points = end_time_points[valid_indices]

            # print(id_index, identifier, start_key_idx, start_key, end_key, start_time_points, end_time_points)

            # plot time point pairs
            for stp, etp in zip(list(start_time_points), list(end_time_points)):
                min_time = stp if min_time is None else min(min_time, stp)
                max_time = etp if max_time is None else max(max_time, etp)
                time_sum[start_key] += etp - stp
                time_list[start_key].append(etp - stp)

                if label_set[start_key] is False:
                    label = start_key
                    label_set[start_key] = True
                else:
                    label = None

                # print(f"id={identifier} start_key={start_key} left={stp%1000} width={etp-stp}")
                # print((etp-stp)//1e6)
                ax.barh(y=id_index,
                        width=etp - stp,
                        left=stp,
                        height=0.8,
                        color=MATPLOTLIB_COLORS[start_key_idx],
                        label=label)

                if draw_boundary:
                    ax.plot([stp, stp], [id_index - 0.4, id_index + 0.4],
                            color='black',
                            linestyle='-',
                            linewidth=0.5)
                    ax.plot([etp, etp], [id_index - 0.4, id_index + 0.4],
                            color='black',
                            linestyle='-',
                            linewidth=0.5)

        infos[identifier] = (time_sum, time_list)

    ax.set_xlim(min_time, max_time)
    total_width = max_time - min_time
    xticks = np.arange(min_time - total_width // 12, max_time - total_width // 12, 10 * 1e9)
    xtick_labels = [f"{int((i//1e9)%1000)}" for i in xticks]
    ax.set_xticks(xticks)
    ax.set_xticklabels(xtick_labels)

    # summary time cost percent
    for id_index, identifier in enumerate(identifiers):
        print("=" * 30)
        print(f"Identifier {identifier} time cost percent:")
        bubble_time = 100
        time_sum, time_list = infos[identifier]
        for k in time_sum:
            time_perc = round(time_sum[k] / (max_time - min_time) * 100, 2)
            # print time cost percent
            avg_val = round(mean(time_list[k]) / 10e6, 2) if len(time_list[k]) > 0 else "-"
            max_val = round(max(time_list[k]) / 10e6, 2) if len(time_list[k]) > 0 else "-"
            min_val = round(min(time_list[k]) / 10e6, 2) if len(time_list[k]) > 0 else "-"

            bubble_time -= time_perc
            print(f"{k} -- {time_perc} %, "
                  f"avg, min, max = {avg_val}, {min_val}, {max_val} ms, "
                  f"sum, n = {round(time_sum[k]/10e6, 2)} ms, {len(time_list[k])}")
        print(f"bubble time -- {round(bubble_time, 2)}%")

    plt.legend(loc=(1.01, 0.0))
    plt.tight_layout()

    plt.savefig(save_fig_path)


class NoopTracer:
    """Dumb alternative for VizTracer."""

    def __init__(self, **kwargs):
        pass

    def start(self):
        pass

    def stop(self):
        pass

    def save(self, *args, **kwargs):
        pass


def get_tracer(
    tracer_entries: int = 1000000,
    verbose: int = 1,
    max_stack_depth: int = -1,
    include_files: Optional[List[str]] = None,
    exclude_files: Optional[List[str]] = None,
    ignore_c_function: bool = False,
    ignore_frozen: bool = False,
    log_func_retval: bool = False,
    log_func_args: bool = False,
    log_print: bool = False,
    log_gc: bool = False,
    log_async: bool = False,
    pid_suffix: bool = False,
    register_global: bool = True,
    min_duration: int = 0,
    output_file: str = "result.json",
) -> viztracer.VizTracer:
    if os.environ.get("DLLM_TRACE") == "1":
        return viztracer.VizTracer(
            tracer_entries=tracer_entries,
            verbose=verbose,
            max_stack_depth=max_stack_depth,
            include_files=include_files,
            exclude_files=exclude_files,
            ignore_c_function=ignore_c_function,
            ignore_frozen=ignore_frozen,
            log_func_retval=log_func_retval,
            log_func_args=log_func_args,
            log_print=log_print,
            log_gc=log_gc,
            log_async=log_async,
            pid_suffix=pid_suffix,
            register_global=register_global,
            min_duration=min_duration,
            output_file=output_file,
        )
    else:
        return NoopTracer()<|MERGE_RESOLUTION|>--- conflicted
+++ resolved
@@ -10,7 +10,6 @@
 import viztracer
 
 logger = logging.getLogger("benchmarkutils")
-IF_MARK = True
 
 IF_MARK = False
 
@@ -39,21 +38,7 @@
 
 def time_mark(name, identifier, step=0):
     if IF_MARK:
-<<<<<<< HEAD
-        logger.info(f"*{name}* #{identifier}#  ${int(time.time_ns())}$ ns step &{step}&")
-
-
-def time_mark_ms(name, identifier, step=0):
-    if IF_MARK:
-        logger.info(f"*{name}* #{identifier}#  ${int(time.time_ns()/10e6)}$ ms step &{step}&")
-
-
-def time_mark_s(name, identifier, step=0):
-    if IF_MARK:
-        logger.info(f"*{name}* #{identifier}#  ${int(time.time_ns()/10e9)}$ s step &{step}&")
-=======
         logger.debug(f"*{name}* #{identifier}#  ${int(time.time_ns())}$ ns step &{step}&")
->>>>>>> 6313b117
 
 
 def parse_time_mark_in_line(line, name, step_range=None):
@@ -116,21 +101,6 @@
 ]
 
 
-<<<<<<< HEAD
-def summary_time_points(
-        start_keys,
-        end_keys,
-        identifiers,
-        dir_name=None,
-        file_name=None,
-        start_time=None,
-        figsize=(12, 4),
-        end_time=None,
-        step_range=None,
-        save_fig_path="time_points.png",
-):
-    """Plot and summary time marks in logs"""
-=======
 def summary_time_points(start_keys,
                         end_keys,
                         identifiers,
@@ -144,7 +114,6 @@
                         draw_boundary=False):
     """ Plot and summary time marks in logs
     """
->>>>>>> 6313b117
     import matplotlib.pyplot as plt
 
     assert file_name or dir_name, "dir or file name must be specified"
