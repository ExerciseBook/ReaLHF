from collections import defaultdict
from typing import Dict, List, Optional, Set, Tuple, Union
import asyncio
import copy
import dataclasses
import gc
import getpass
import itertools
import os
import re
import sys
import threading
import time
import uuid

import colorama
import deepspeed
import numpy as np
import torch
import torch.distributed

from reallm.api.core.config import ModelName
from reallm.api.core.model_api import ReaLModelConfig
from reallm.base import datapack, dataparallel, logging, namedarray, numpy_utils, timeutil, topology
from reallm.base.asyncio_utils import (raise_asyncio_exception, setup_run_until_complete,
                                       teardown_run_util_complete)
from reallm.base.cluster import spec as cluster_spec
from reallm.base.constants import MODEL_SAVE_ROOT, RECOVER_ROOT
from reallm.system.buffer import AsyncIOSequenceBuffer
import reallm.api.core.config as config_api
import reallm.api.core.data_api as data_api
import reallm.api.core.dfg as dfg
import reallm.api.core.model_api as model_api
import reallm.api.core.system_api as config_pkg
import reallm.base.recover as recover
import reallm.system.request_reply_stream as request_reply_stream
import reallm.system.worker_base as worker_base

logger = logging.getLogger("master worker", "system")
blogger = logging.getLogger("benchmark")


def _get_n_seqs_from_batch_sample(sample: namedarray.NamedArray) -> int:
    assert ("input_lens" in sample.keys() or "cu_seqlens" in sample.keys()
            or "prompt_cu_seqlens" in sample.keys() or "prompt_lens" in sample.keys()), (
                list(sample.keys()),
                sample,
            )
    if "input_lens" in sample.keys():
        return len(sample["input_lens"])
    elif "cu_seqlens" in sample.keys():
        return len(sample["cu_seqlens"]) - 1
    # NOTE: The order matters. We should first try to get the length of the generated text rather than prompts.
    elif "prompt_lens" in sample.keys():
        return len(sample["prompt_lens"])
    elif "prompt_cu_seqlens" in sample.keys():
        return len(sample["prompt_cu_seqlens"]) - 1
    else:
        raise NotImplementedError(f"Unknown seqlens keys: {list(sample.keys())}.")


class ExperimentComplete(Exception):

    def __init__(self, message):
        disclaimer = (colorama.Fore.GREEN + "\033[1m" +
                      "<This is not an error. It is just a way to stop the experiment.> ")
        super().__init__(disclaimer + colorama.Style.RESET_ALL + colorama.Fore.YELLOW +
                         colorama.Style.BRIGHT + "\033[1m" + message + colorama.Style.RESET_ALL)


def request_all(
    stream: request_reply_stream.NameResolvingRequstClient,
    handlers: List[str],
    handle_type: str,
    datas: List[namedarray.NamedArray],
    verbose: bool = True,
):
    requests = [
        request_reply_stream.Payload(
            handler=handler,
            handle_name=handle_type,
            data=data,
        ) for handler, data in zip(handlers, datas)
    ]
    if verbose:
        blogger.debug(f"master worker #request_all# *end* time ${time.time_ns()}$")
    tik = time.perf_counter()

    # A protocol to ensure that any model worker execute jobs in the same order.
    [stream.post(r) for r in requests]
    [stream.poll(block=True, pattern=create_exact_match_pattern([p.syn_reply_id])) for p in requests]
    [
        stream.post(
            request_reply_stream.Payload(handler=r.handler, handle_name="ack", request_id=r.ack_reply_id))
        for r in requests
    ]
    t = time.perf_counter() - tik

    if verbose:
        blogger.debug(f'Request "{handle_type}" time in total: '
                      f"{t:.4f}s, {t / len(requests):.4f}s per request")
    return [r.request_id for r in requests]


def create_exact_match_pattern(string_list: List[Union[uuid.UUID, str]]) -> re.Pattern:
    escaped_strings = [re.escape(str(s)) for s in string_list]
    pattern = f"({'|'.join(escaped_strings)})$"
    return re.compile(pattern)


async def _awaitable_response(
    stream: request_reply_stream.NameResolvingRequstClient,
    pattern: re.Pattern | None,
) -> request_reply_stream.Payload:
    while True:
        try:
            return stream.poll(pattern=pattern, block=False)
        except request_reply_stream.NoMessage:
            await asyncio.sleep(0.01)
            continue


async def gather_all_replies(
    stream: request_reply_stream.NameResolvingRequstClient,
    request_ids: List[str],
    verbose: bool = True,
) -> List:
    """Collect responses from multiple streams. Blocking method."""
    responses = await asyncio.gather(
        *
        [_awaitable_response(stream, pattern=create_exact_match_pattern([req_id])) for req_id in request_ids])
    if verbose:
        blogger.debug(f"master worker #gather_all_replies# *end* time ${time.time_ns()}$")
    return responses


async def group_rpc_blocked(
    stream: request_reply_stream.NameResolvingRequstClient,
    handlers: List[Union[config_pkg.ModelShardID, str]],
    handle_type: str,
    datas: List[namedarray.NamedArray],
    verbose: bool = True,
) -> List[namedarray.NamedArray]:
    payloads = await gather_all_replies(stream,
                                        request_all(stream, handlers, handle_type, datas, verbose=verbose))
    return [p.data for p in payloads]


def split_packed_batch_into_seqs(
        sample: namedarray.NamedArray,
        input_lens: Optional[torch.Tensor] = None,
        return_seqlens: bool = False,
        return_hash: bool = False,  # for recover
) -> List[namedarray.NamedArray]:
    if input_lens is None:
        if "input_lens" in sample:
            input_lens = sample["input_lens"]
        elif "prompt_lens" in sample:
            input_lens = sample["prompt_lens"]
        elif "cu_seqlens" in sample:
            input_lens = sample["cu_seqlens"][1:] - sample["cu_seqlens"][:-1]
        elif "prompt_cu_seqlens" in sample:
            input_lens = sample["prompt_cu_seqlens"][1:] - sample["prompt_cu_seqlens"][:-1]

    partitions = [(i, i + 1) for i in range(input_lens.shape[0])]
    sample["input_lens"] = input_lens
    sample.register_metadata(seqlens=input_lens.cpu().numpy().tolist())
    res = dataparallel.PackedParallelDataBroker.scatter_to(sample,
                                                           n_dp=len(input_lens),
                                                           partitions=partitions)

    if not return_seqlens:
        return res
    else:
        if not return_hash:
            return res, input_lens
        else:
            # HACK
            return res, input_lens, [hash(x) for x in res]


def _request_parameter_sync(
    stream: request_reply_stream.NameResolvingRequstClient,
    msid2mwid: Dict[config_pkg.ModelShardID, int],
    from_model_name: ModelName,
    to_model_name: ModelName,
    from_topo: topology.PipeModelDataParallelTopology,
    to_topo: topology.PipeModelDataParallelTopology,
    to_model_config: ReaLModelConfig,
):

    model_name = from_model_name
    target = to_model_name
    # Prioritize handlers of `from_model`, then handlers of `to_model`.
    # As a result, if both `from_model` and `to_model` reside in a model worker,
    # the handler in the received request will be `from_model`. Layers will also built in `from_model`.
    # After that, we assign layers of the `from_model` to `to_model`.
    handlers = [
        config_pkg.ModelShardID.from_parallelism_rank(model_name, from_topo, j)
        for j in range(from_topo.world_size())
    ]
    all_handler_mwids = set([msid2mwid[h] for h in handlers])
    dst_handlers = [
        config_pkg.ModelShardID.from_parallelism_rank(target, to_topo, j) for j in range(to_topo.world_size())
    ]
    for h in dst_handlers:
        if msid2mwid[h] not in all_handler_mwids:
            handlers.append(h)
            all_handler_mwids.add(msid2mwid[h])

    ps_data = {
        "from_model_name": model_name,
        "to_model_name": target,
        "from_topo": from_topo,
        "to_topo": to_topo,
        "to_model_config": to_model_config,
    }
    payloads = [
        request_reply_stream.Payload(handler=h,
                                     handle_name="empty",
                                     pre_hooks=["param_realloc"],
                                     pre_hook_data=[ps_data]) for h in handlers
    ]
    request_ids = [stream.post(p) for p in payloads]
    [stream.poll(pattern=create_exact_match_pattern([p.syn_reply_id]), block=True) for p in payloads]
    [
        stream.post(
            request_reply_stream.Payload(handler=p.handler, handle_name="ack", request_id=p.ack_reply_id))
        for p in payloads
    ]
    [stream.poll(pattern=create_exact_match_pattern([req_id]), block=True) for req_id in request_ids]


@dataclasses.dataclass
class InterfaceDataAmount:
    train_configs: List[ReaLModelConfig] = dataclasses.field(default_factory=list)
    train_bs: List[int] = dataclasses.field(default_factory=list)
    train_seqlens: List[List[int]] = dataclasses.field(default_factory=list)

    inf_configs: List[ReaLModelConfig] = dataclasses.field(default_factory=list)
    inf_bs: List[int] = dataclasses.field(default_factory=list)
    inf_seqlens: List[List[int]] = dataclasses.field(default_factory=list)

    gen_configs: List[ReaLModelConfig] = dataclasses.field(default_factory=list)
    gen_bs: List[int] = dataclasses.field(default_factory=list)
    prompt_lens: List[List[int]] = dataclasses.field(default_factory=list)
    gen_len: List[int] = dataclasses.field(default_factory=list)

    def clear(self):
        self.train_bs.clear()
        self.train_seqlens.clear()

        self.inf_bs.clear()
        self.inf_seqlens.clear()

        self.gen_bs.clear()
        self.prompt_lens.clear()
        self.gen_len.clear()

        self.train_configs.clear()
        self.inf_configs.clear()
        self.gen_configs.clear()


@dataclasses.dataclass
class RPCCorountineControl:
    ## Shared resources ##
    stop: asyncio.Event
    # for counting the number of finished training steps
    # one training step corresponds to traversal of the whole DFG
    train_count: asyncio.Queue
    # for loading data, save and eval model
    fetch_data_queue: asyncio.Queue
    eval_queue: asyncio.Queue
    save_queue: asyncio.Queue

    ## Per-coroutine resources ##
    # Used for counting the number of concurrent calls.
    can_do_rpc: Dict[str, asyncio.Semaphore]
    rpc_traversal: Dict[str, int]
    # for synchronizing req ids between req and reply coroutines
    request_queues: Dict[str, List[asyncio.Queue]]

    training_buffer_indices: Set[int] = dataclasses.field(default_factory=set)
    used_hash_vals_this_epoch: Set[int] = dataclasses.field(default_factory=set)
    is_recover_epoch: bool = False
    hash_vals_to_ignore_in_recover: Set[int] = dataclasses.field(default_factory=set)
    data_amount: InterfaceDataAmount = dataclasses.field(default_factory=InterfaceDataAmount)


def _attach_payloads_with_hooks(
    rpc: dfg.ModelRPC,
    payloads: Dict[config_api.ModelShardID, request_reply_stream.Payload],
    mwids: List[int],
    msid2mwid: Dict[config_pkg.ModelShardID, int],
    model_configs: Dict[str, None | ReaLModelConfig],
    model_topos: Dict[str, topology.PipeModelDataParallelTopology],
    main_handlers: List[config_pkg.ModelShardID],
    hook_type: str,
) -> Tuple[Dict[config_api.ModelShardID, request_reply_stream.Payload], List[int]]:
    assert hook_type in ["pre", "post"], hook_type

    main_mwids = set([msid2mwid[h] for h in main_handlers])
    for hook in getattr(rpc, f"{hook_type}_hooks"):
        if isinstance(hook, dfg.SyncParamHook):
            assert (hook.source is None) != (hook.target is None), hook
            if hook.source is None:
                src_topo = model_topos[rpc.model_name]
                dst_topo = model_topos[hook.target]
                dst_config = model_configs[hook.target]
                src_model_name, dst_model_name = rpc.model_name, hook.target
                other_model_name = hook.target
                other_topo = dst_topo
            else:
                src_topo = model_topos[hook.source]
                dst_topo = model_topos[rpc.model_name]
                dst_config = model_configs[rpc.model_name]
                src_model_name, dst_model_name = hook.source, rpc.model_name
                other_model_name = hook.source
                other_topo = src_topo

            ps_data = {
                "from_model_name": src_model_name,
                "to_model_name": dst_model_name,
                "from_topo": src_topo,
                "to_topo": dst_topo,
                "to_model_config": dst_config,
            }
            for h in main_handlers:
                getattr(payloads[h], f"{hook_type}_hooks").append("param_realloc")
                getattr(payloads[h], f"{hook_type}_hook_data").append(ps_data)
            other_handlers = [
                config_api.ModelShardID.from_parallelism_rank(other_model_name, other_topo, j)
                for j in range(other_topo.world_size())
            ]
            for h in other_handlers:
                if msid2mwid[h] not in mwids:
                    payloads[h] = request_reply_stream.Payload(
                        handler=h,
                        handle_name="empty",
                    )
                    setattr(payloads[h], f"{hook_type}_hooks", ["param_realloc"])
                    setattr(payloads[h], f"{hook_type}_hook_data", [ps_data])
                    mwids.append(msid2mwid[h])
                elif msid2mwid[h] not in main_mwids:
                    hh = next(hh for hh in payloads if msid2mwid[hh] == msid2mwid[h])
                    getattr(payloads[hh], f"{hook_type}_hooks").append("param_realloc")
                    getattr(payloads[hh], f"{hook_type}_hook_data").append(ps_data)

        elif isinstance(hook, dfg.OffloadHook):
            for h in main_handlers:
                getattr(payloads[h], f"{hook_type}_hooks").append("offload")
                getattr(payloads[h], f"{hook_type}_hook_data").append(dict(model_name=h.model_name))
        else:
            raise NotImplementedError(f"Unknown hook type: {hook}")
    return payloads, mwids


async def scatter_tensor_to_mws(
    rpc: dfg.ModelRPC,
    stream: request_reply_stream.NameResolvingRequstClient,
    msid2mwid: Dict[config_pkg.ModelShardID, int],
    model_topos: Dict[str, topology.PipeModelDataParallelTopology],
    model_configs: Dict[str, None | ReaLModelConfig],
    producer_names: Dict[str, str],
    producer_name2producer_handlers: Dict[str, List[config_pkg.ModelShardID]],
    producer_mappings: Dict[str, Dict[str, List[int]]],
    target_mapping: Dict[str, List[int]],
    buffer_indices: List[int],
    seqlens: List[int],
    handlers: List[config_pkg.ModelShardID],
) -> List[uuid.UUID]:

    dt_data = {
        "keys": rpc.input_data,
        "target": rpc.model_name,
        "producer_names": producer_names,
        "producer_mappings": producer_mappings,
        "target_mapping": target_mapping,
        "handle_name": rpc.interface_type.value,
        "input_key_remap": rpc.input_key_remap,
        "output_key_remap": rpc.output_key_remap,
        "rpc_name": rpc.name,
        "buffer_indices": buffer_indices,
        "seqlens": seqlens,
    }

    payloads = {
        handler: request_reply_stream.Payload(
            handler=handler,
            handle_name=rpc.interface_type.value,
            pre_hooks=["data_transfer"],
            pre_hook_data=[dt_data],
        )
        for handler in handlers
    }
    mwids = [msid2mwid[h] for h in handlers]
    assert len(mwids) == len(set(mwids))

    for producer_name in producer_names.values():
        for h in producer_name2producer_handlers[producer_name]:
            if msid2mwid[h] not in mwids:
                payloads[h] = request_reply_stream.Payload(
                    handler=h,
                    handle_name="empty",
                    pre_hooks=["data_transfer"],
                    pre_hook_data=[dt_data],
                )
                mwids.append(msid2mwid[h])

    payloads, mwids = _attach_payloads_with_hooks(
        rpc,
        payloads,
        mwids,
        msid2mwid=msid2mwid,
        model_configs=model_configs,
        model_topos=model_topos,
        main_handlers=handlers,
        hook_type="pre",
    )
    payloads, mwids = _attach_payloads_with_hooks(
        rpc,
        payloads,
        mwids,
        msid2mwid=msid2mwid,
        model_configs=model_configs,
        model_topos=model_topos,
        main_handlers=handlers,
        hook_type="post",
    )
    req_ids = [stream.post(p) for h, p in payloads.items() if h in handlers]
    other_req_ids = [stream.post(p) for h, p in payloads.items() if h not in handlers]
    await asyncio.gather(*[
        _awaitable_response(stream, pattern=create_exact_match_pattern([p.syn_reply_id]))
        for p in payloads.values()
    ])
    [
        stream.post(
            request_reply_stream.Payload(handler=p.handler, handle_name="ack", request_id=p.ack_reply_id))
        for p in payloads.values()
    ]
    return req_ids, other_req_ids


async def model_rpc_request_func(
    rpc: dfg.ModelRPC,
    msid2mwid: Dict[config_pkg.ModelShardID, int],
    src_rpc_model_name: ModelName,
    stream: request_reply_stream.NameResolvingRequstClient,
    buffer: AsyncIOSequenceBuffer,
    data_owner: Dict[Tuple[int, str], Tuple[str, int]],
    model_topos: Dict[str, topology.PipeModelDataParallelTopology],
    model_configs: Dict[str, None | ReaLModelConfig],
    ctrl: RPCCorountineControl,
):
    topo = model_topos[rpc.model_name]
    handlers = [
        config_pkg.ModelShardID.from_parallelism_rank(rpc.model_name, topo, j)
        for j in range(topo.world_size())
    ]

    producer_names = {}  # data key -> model name
    for k in rpc.input_data:
        if k in rpc.data_producers:
            producer_names[k] = rpc.data_producers[k]
        else:
            producer_names[k] = src_rpc_model_name
    keys_to_send = defaultdict(list)  # model name -> List[keys] to send
    for k in producer_names:
        keys_to_send[producer_names[k]].append(k)

    # convert producer model name to ModelShardID
    producer_name2producer_handlers = {}
    for producer_name in keys_to_send:
        producer_name2producer_handlers[producer_name] = [
            config_pkg.ModelShardID.from_parallelism_rank(producer_name, model_topos[producer_name], j)
            for j in range(model_topos[producer_name].world_size())
        ]

    can_do_rpc = ctrl.can_do_rpc[rpc.name]
    request_queues = ctrl.request_queues[rpc.name]

    response_coroutine_idx = 0

    this_rpc_consumed_seqs = 0
    while not ctrl.stop.is_set():
        await can_do_rpc.acquire()

        # Ensure that parent RPCs will not be over-consumed.
        while any(this_rpc_consumed_seqs >= (ctrl.rpc_traversal[c.name] + 1) * c.max_n_seqs
                  for c in rpc.children_rpcs):
            await asyncio.sleep(0.1)

        sample = await buffer.get_batch_for_rpc(rpc)

        if rpc.is_src:
            ctrl.used_hash_vals_this_epoch = ctrl.used_hash_vals_this_epoch.union(sample.hash_vals)
            ctrl.training_buffer_indices = ctrl.training_buffer_indices.union(sample.indices)

        if rpc.interface_type == dfg.ModelInterfaceType.GENERATE:
            ctrl.data_amount.gen_configs.append(model_configs[rpc.model_name])
            ctrl.data_amount.gen_bs.append(len(sample.seqlens))
            ctrl.data_amount.gen_len.append(rpc.interface_impl.args["generation_config"]["min_new_tokens"])
            ctrl.data_amount.prompt_lens.append(sample.seqlens)
        elif rpc.interface_type == dfg.ModelInterfaceType.TRAIN_STEP:
            ctrl.data_amount.train_configs.append(model_configs[rpc.model_name])
            ctrl.data_amount.train_bs.append(len(sample.seqlens))
            ctrl.data_amount.train_seqlens.append(sample.seqlens)
        elif rpc.interface_type == dfg.ModelInterfaceType.INFERENCE:
            ctrl.data_amount.inf_configs.append(model_configs[rpc.model_name])
            ctrl.data_amount.inf_bs.append(len(sample.seqlens))
            ctrl.data_amount.inf_seqlens.append(sample.seqlens)

        this_rpc_consumed_seqs += len(sample.seqlens)

        # logger.info(f"Model rpc {rpc.name} requesting.")
        dp_size = topo.get_dim("data")
        if rpc.balanced_dp:
            assert len(sample.seqlens) % dp_size == 0
            min_n_seqs_per_dp = len(sample.seqlens) // dp_size
        else:
            min_n_seqs_per_dp = 1
        partitions = datapack.min_abs_diff_partition(np.array(sample.seqlens, dtype=np.int32),
                                                     dp_size,
                                                     min_size=min_n_seqs_per_dp)
        target_mapping = {i: list(range(v[0], v[1])) for i, v in enumerate(partitions)}

        # Set data owner of produced data by this RPC, such that downstream RPCs can know
        # whether to fetch these data.
        for dp_idx, (st, ed) in enumerate(partitions):
            for i in range(st, ed):
                for k in rpc.output_data:
                    if k in rpc.output_key_remap:
                        k = rpc.output_key_remap[k]
                    data_owner[sample.indices[i], k] = (rpc.model_name, dp_idx)

        # Get the data owner of this RPC's input data.
        producer_mappings: Dict[Tuple[str, str], List[Tuple[int, int]]] = {}
        for k in rpc.input_data:
            names, dp_indices = [], []
            for buf_idx in sample.indices:
                owner_name, dp_idx = data_owner[(buf_idx, k)]
                names.append(owner_name)
                dp_indices.append(dp_idx)
            assert len(set(names)) == 1
            producer_mapping = defaultdict(list)
            for i, dp_idx in enumerate(dp_indices):
                producer_mapping[dp_idx].append(i)
            producer_mapping = {k: sorted(v) for k, v in producer_mapping.items()}
            producer_mappings[names[0], k] = producer_mapping

        # send partitioned data to model workers
        req_ids, other_req_ids = await scatter_tensor_to_mws(
            rpc=rpc,
            stream=stream,
            msid2mwid=msid2mwid,
            model_topos=model_topos,
            model_configs=model_configs,
            producer_names=producer_names,
            producer_name2producer_handlers=producer_name2producer_handlers,
            producer_mappings=producer_mappings,
            target_mapping=target_mapping,
            buffer_indices=sample.indices,
            seqlens=sample.seqlens,
            handlers=handlers,
        )
        await request_queues[response_coroutine_idx].put((req_ids, other_req_ids, time.perf_counter()))
        response_coroutine_idx = (response_coroutine_idx + 1) % len(request_queues)
        logger.info(f"Model rpc {rpc.name} requested.")


async def model_rpc_reply_func(
    corountine_idx: int,
    rpc: dfg.ModelRPC,
    stream: request_reply_stream.NameResolvingRequstClient,
    buffer: AsyncIOSequenceBuffer,
    model_topos: Dict[str, topology.PipeModelDataParallelTopology],
    ctrl: RPCCorountineControl,
):
    topo = model_topos[rpc.model_name]
    dp_size = topo.get_dim("data")
    dp_head_indices = [topo.get_rank(data=i, pipe=topo.get_dim("pipe") - 1, model=0) for i in range(dp_size)]
    dp_head_handlers = [
        config_pkg.ModelShardID.from_parallelism_rank(rpc.model_name, topo, i) for i in dp_head_indices
    ]

    request_queue = ctrl.request_queues[rpc.name][corountine_idx]
    can_do_rpc = ctrl.can_do_rpc[rpc.name]

    while not ctrl.stop.is_set():
        req_ids, other_req_ids, tik = await request_queue.get()

        # empty requests with parameter synchronization hooks may be issued
        await asyncio.gather(*[
            _awaitable_response(stream, pattern=create_exact_match_pattern([req_id]))
            for req_id in other_req_ids
        ])

        responses = await asyncio.gather(
            *
            [_awaitable_response(stream, pattern=create_exact_match_pattern([req_id])) for req_id in req_ids])
        # logger.info(f"rpc {rpc.name} received responses {req_ids}")

        responses: List[request_reply_stream.Payload] = [responses[i] for i in dp_head_indices]
        recv_tik = time.perf_counter()

        if isinstance(responses[-1].data, dict) and responses[-1].data.get("seqlens") is not None:
            res = []
            for k in responses[0].data["keys"]:
                if k in rpc.output_key_remap:
                    res.append(rpc.output_key_remap[k])
                else:
                    res.append(k)
        else:
            res = dataparallel.PackedParallelDataBroker.gather_from([response.data for response in responses])

        if rpc.log_return_value:
            logger.info(f"RPC name {rpc.name} returns {res}")

        can_do_rpc.release()

        ctrl.rpc_traversal[rpc.name] += 1

        if rpc.is_dst:
            await ctrl.train_count.put(1)
        else:
            buffer_indices = sum([response.data["buffer_indices"] for response in responses], [])
            keys = res
            seqlens = sum([response.data["seqlens"] for response in responses], [])
            await buffer.amend_batch(buffer_indices, [(keys, seqlen) for seqlen in seqlens])

        logger.info(f"Model rpc {rpc.name} finished. Run time {time.perf_counter() - tik:.4f}s.")


async def load_data_func(
    src_rpc_dp_size: int,
    src_rpc_model_name: str,
    buffer: AsyncIOSequenceBuffer,
    data_owner: Dict[Tuple[int, str], Tuple[str, int]],
    stream: request_reply_stream.NameResolvingRequstClient,
    ctrl: RPCCorountineControl,
):
<<<<<<< HEAD
    while not ctrl.stop.is_set():
        await ctrl.fetch_data_queue.get()
=======
    # FIXME: estimate average tokens per batch
    # FIXME: change dataset to plain dataset and do dynamic batching here
    while not stop_ctl.is_set():
        await fetch_ctl.get()
>>>>>>> 40f7aad9
        # fetch data from dataloader to fill the sequence buffer
        blogger.info(f"Filling data into the buffer in a new epoch.")
        fetch_data_start = time.perf_counter()
        cur_epoch = latest_epoch = None
        counter = 0
        while cur_epoch is None or cur_epoch == latest_epoch:
            data_batches: List[data_api.DataBatch] = await group_rpc_blocked(
                stream,
                handlers=[f"__data{i}__" for i in range(src_rpc_dp_size)],
                handle_type="fetch",
                datas=[None for _ in range(src_rpc_dp_size)],
                verbose=False,
            )
            # blogger.info("*"*20)
            # for db in data_batches:
            #     blogger.info(f"{db}")

            # Update counters. All starting from 0.
            if cur_epoch is None:
                cur_epoch = latest_epoch = data_batches[0].epoch
            else:
                latest_epoch = data_batches[0].epoch

            if cur_epoch != latest_epoch:
                ctrl.is_recover_epoch = False

            # Merge fetched data. We assume fetched data is a flattened dict.
            datas = [x.data for x in data_batches]
            named_array_datas = [namedarray.from_dict(d) for d in datas]
            total_batch = []
            n_seqs = []
            # sample_keys = named_array_datas[0].keys()
            for sample in named_array_datas:
                xs, seqlens, hash_vals = split_packed_batch_into_seqs(sample,
                                                                      return_seqlens=True,
                                                                      return_hash=True)
                batch = [(list(x.keys()), seqlen, hash_val)
                         for x, seqlen, hash_val in zip(xs, seqlens, hash_vals)]
                if ctrl.is_recover_epoch:
                    blogger.info(f"before filter {len(batch)}")
                    batch = list(filter(lambda x: x[2] not in ctrl.hash_vals_to_ignore_in_recover, batch))
                    blogger.info(f"after filter {len(batch)}")
                n_seqs.append(len(batch))
                total_batch.extend(batch)
                assert len(xs) == len(seqlens) == len(
                    hash_vals), f"{len(xs)}, {len(seqlens)}, {len(hash_vals)}"
                # assert sample_keys == sample.keys()
                logger.info(str(list(sample.keys())))

            gathered_sample = dataparallel.ParallelDataBroker.gather_from(
                [namedarray.from_dict(x) for x in datas])
            logger.info(f"gathered sample keys {list(gathered_sample.keys())}")

            # n_seqs = [_get_n_seqs_from_batch_sample(d) for d in datas]
            # xs, seqlens, hash_vals = split_packed_batch_into_seqs(
            #     sample, return_seqlens=True, return_hash=True) # list, tensor, list
            # assert len(xs) == len(seqlens) == len(hash_vals), f"{len(xs)}, {len(seqlens)}, {len(hash_vals)}"

            # blogger.info(f"loaded num {len(hash_vals)}")

            # batch = [(list(x.keys()), seqlen, hash_val)
            #     for x, seqlen, hash_val in zip(xs, seqlens, hash_vals)]
            # if ctrl.is_recover_epoch:
            #     blogger.info(f"before filter {len(batch)}")
            #     batch = list(filter(lambda x: x[2] not in ctrl.hash_vals_to_ignore_in_recover, batch))
            #     blogger.info(f"after filter {len(batch)}")
            # logger.info(f"recovered data hashes {[x[2] for x in batch]}")
            # record hash values of sequence batches for recovery

            buffer_indices = await buffer.put_batch(total_batch)
            blogger.info(f"buffer indices {len(buffer_indices)} n_seqs {sum(n_seqs)} {n_seqs}")
            assert len(buffer_indices) == sum(n_seqs)

            for dp_i, (st, ed) in enumerate(
                    zip([0] + list(itertools.accumulate(n_seqs)), itertools.accumulate(n_seqs))):
                for buf_idx in buffer_indices[st:ed]:
                    for k in gathered_sample.keys():
                        data_owner[(buf_idx, k)] = (src_rpc_model_name, dp_i)

            await group_rpc_blocked(
                stream,
                handlers=[f"__data{i}__" for i in range(src_rpc_dp_size)],
                handle_type="store",
                datas=[
                    buffer_indices[st:ed]
                    for st, ed in zip([0] + list(itertools.accumulate(n_seqs)), itertools.accumulate(n_seqs))
                ],
                verbose=False,
            )

        async with buffer.lock:
            buffer.lock.notify(buffer.n_rpcs)

        blogger.info(
            f"Filling data finished. Time consumption: {time.perf_counter() - fetch_data_start:.3f}s.")


async def model_eval_thread_func(
    stream: request_reply_stream.NameResolvingRequstClient,
    handlers: List[config_pkg.ModelShardID],
    eval_queue: asyncio.Queue,
    stop_ctl: asyncio.Event,
):
    while not stop_ctl.is_set():
        epoch, epoch_step = await eval_queue.get()
        eval_stats = dataparallel.ParallelDataBroker.gather_from(await group_rpc_blocked(
            stream, handlers, "evaluate", [None for _ in handlers]))
        logger.info(f"Evaluation results at epoch {epoch + 1} step {epoch_step + 1}: {eval_stats}")


async def model_save_thread_func(
    stream: request_reply_stream.NameResolvingRequstClient,
    handlers: List[config_pkg.ModelShardID],
    model_save_root: str,
    save_queue: asyncio.Queue,
    stop_ctl: asyncio.Event,
):
    while not stop_ctl.is_set():
        epoch, epoch_step, global_step = await save_queue.get()

        # Only save replica ID 0.
        handlers = list(filter(lambda s: s.model_name.replica_id == 0, handlers))

        model_save_dirs = [
            os.path.join(model_save_root, s.model_name.role,
                         f"epoch{epoch}epochstep{epoch_step}globalstep{global_step}") for s in handlers
        ]
        await group_rpc_blocked(stream, handlers, "save", model_save_dirs)
        logger.info(f"Save models at epoch {epoch} step {epoch_step}.")


class MasterWorker(worker_base.Worker):
    os.makedirs(MODEL_SAVE_ROOT, exist_ok=True)
    os.makedirs(RECOVER_ROOT, exist_ok=True)

    def _configure(self, config: config_pkg.MasterWorker):
        self.config = config

        self.__model_topos: Dict[ModelName, topology.PipeModelDataParallelTopology] = config.model_topos

        # Build execution graph and initialize concurrency utilities.
        self.__model_rpcs, _ = dfg.build_graph(config.model_rpcs)
        for rpc in self.__model_rpcs:
            _dp_size = self.__model_topos[rpc.model_name].get_dim("data")
            _pp_size = self.__model_topos[rpc.model_name].get_dim("pipe")
            if rpc.min_n_seqs < _dp_size * _pp_size:
                logger.warning(f"The batch size of RPC `{rpc.name}` in terms of #seqs is smaller than "
                               f"dp_size * pp_size ({_dp_size}*{_pp_size}). Forcely enlarge the batch size "
                               f"to {_dp_size * _pp_size} (dp_size * pp_size). (original: {rpc.min_n_seqs})")
                rpc.min_n_seqs_per_dp = 1
                rpc.min_n_seqs = _dp_size * _pp_size

        self.__mwid2msids = defaultdict(list)
        for msid, mwid in self.config.msid2mwid.items():
            self.__mwid2msids[mwid].append(msid)

        self.__rpc_srcs = list(filter(lambda rpc: rpc.is_src, self.__model_rpcs))
        self.__rpc_dsts = list(filter(lambda rpc: rpc.is_dst, self.__model_rpcs))
        self.__n_rpc_srcs = len(self.__rpc_srcs)
        self.__n_rpc_dsts = len(self.__rpc_dsts)

        # Save and eval control.
        self.__total_train_epochs = config.exp_ctrl.total_train_epochs
        self.__save_ctl = timeutil.EpochStepTimeFreqCtl(
            freq_epoch=config.exp_ctrl.save_frequency_epochs,
            freq_step=config.exp_ctrl.save_frequency_steps,
            freq_sec=config.exp_ctrl.save_frequency_seconds,
        )
        self.__eval_ctl = timeutil.EpochStepTimeFreqCtl(
            freq_epoch=config.exp_ctrl.eval_frequency_epochs,
            freq_step=config.exp_ctrl.eval_frequency_steps,
            freq_sec=config.exp_ctrl.eval_frequency_seconds,
        )

        self.MODEL_SAVE_ROOT = os.path.join(
            MODEL_SAVE_ROOT,
            config.worker_info.experiment_name,
            config.worker_info.trial_name,
        )
        os.makedirs(self.MODEL_SAVE_ROOT, exist_ok=True)

        self.__recover_run = os.environ.get("RECOVER_RUN", "0") == "1"
        self.__recover_info = recover.load_recover_info() if self.__recover_run else None
        self.__this_step_info = recover.StepInfo(
            epoch=0,
            epoch_step=0,
            global_step=0,
        )
        self.__last_step_info = None
        self.__recover_first_epoch_done = False

        self.__initialized = False
        self._epoch = 0
        self._epoch_step = self._global_step = self._start_global_step = 0

        if self.__recover_run:
            self._epoch = self.__recover_info.recover_start.epoch
            self._epoch_step = self.__recover_info.recover_start.epoch_step
            self._start_global_step = self._global_step = self.__recover_info.recover_start.global_step
            logger.info(f"Recovering from previous run: "
                        f"{(self._epoch, self._epoch_step, self._global_step)}")

        # for benchmark
        self.e2e_time_history = []
        self.level_time_history = defaultdict(list)
        self.__benchmark_steps = config.exp_ctrl.benchmark_steps

        return config.worker_info

    def __lazy_init(self):
        # Set up streams.
        handler_routing = copy.deepcopy(self.config.msid2mwid)
        src_rpc = self.__rpc_srcs[0]
        src_rpc_topo = self.config.model_topos[src_rpc.model_name]
        src_rpc_dp_size = src_rpc_topo.get_dim("data")
        src_rpc_pp_size = src_rpc_topo.get_dim("pipe")
        for i in range(src_rpc_dp_size):
            rank = src_rpc_topo.get_rank(data=i, pipe=src_rpc_pp_size - 1, model=0)
            handler_routing[f"__data{i}__"] = self.config.msid2mwid[
                config_pkg.ModelShardID.from_parallelism_rank(model_name=src_rpc.model_name,
                                                              topo=src_rpc_topo,
                                                              parallelism_rank=rank)]
        self.__stream = request_reply_stream.make_master_stream(
            self.config.worker_info,
            n_subscribers=self.config.n_model_workers,
            handler_routing=handler_routing,
        )
        self.__stream: request_reply_stream.NameResolvingRequstClient

        # Request training specification from data workers, e.g. batch size and total train steps.
        p = request_reply_stream.Payload(
            handler="__data0__",
            handle_name="spec",
        )
        self.__stream.post(p)
        self.__stream.poll(block=True, pattern=create_exact_match_pattern([p.syn_reply_id]))
        self.__stream.post(
            request_reply_stream.Payload(handler="__data0__", handle_name="ack", request_id=p.ack_reply_id))
        ft_spec: model_api.FinetuneSpec = self.__stream.poll(block=True,
                                                             pattern=create_exact_match_pattern(
                                                                 [p.request_id])).data
        ft_spec.total_train_epochs = self.config.exp_ctrl.total_train_epochs
        ft_spec.total_train_steps = ft_spec.total_train_epochs * ft_spec.steps_per_epoch

        logger.info(f"master_worker finetune spec: {ft_spec}")

        batch_size = ft_spec.batch_size_per_device
        # logger.info(
        #     "\n\n"
        #     + "=" * 40
        #     + f"\nTotal train epochs: {ft_spec.total_train_epochs}"
        #     + f"\nTotal train steps: {ft_spec.total_train_steps}"
        #     + f"\nSteps per epoch: {ft_spec.steps_per_epoch}"
        #     + f"\nEffective batch size: {batch_size}\n"
        #     + "=" * 40
        #     + "\n"
        # )
        # logger.info(f"ft_spec = {ft_spec}")

        event_loop = asyncio.new_event_loop()
        asyncio.set_event_loop(event_loop)

        self.__all_model_handlers: List[config_pkg.ModelShardID] = []
        self.__dp0_model_handlers: List[config_pkg.ModelShardID] = []
        for model_name, topo in self.config.model_topos.items():
            num_dp = topo.get_dim("data")
            self.__all_model_handlers += [
                config_pkg.ModelShardID.from_parallelism_rank(model_name, topo, j)
                for j in range(topo.world_size())
            ]
            self.__dp0_model_handlers += [
                config_pkg.ModelShardID.from_parallelism_rank(model_name, topo, j)
                for j in topo.filter_match(data=0)
            ]

        # logger.info("before create task initialize")
        self.__model_configs: Dict[ModelName, None | ReaLModelConfig] = {}
        for model_name in self.config.model_topos:
            p = request_reply_stream.Payload(
                handler=config_pkg.ModelShardID.from_parallelism_rank(model_name, topo, 0),
                handle_name="model_config",
            )
            self.__stream.post(p)
            self.__stream.poll(block=True, pattern=create_exact_match_pattern([p.syn_reply_id]))
            self.__stream.post(
                request_reply_stream.Payload(handler=p.handler, handle_name="ack", request_id=p.ack_reply_id))
            self.__model_configs[model_name] = self.__stream.poll(pattern=create_exact_match_pattern(
                [p.request_id]),
                                                                  block=True).data

        _param_senders = [v[0] for v in self.config.sync_param_pairs]
        _param_recevers = [v[1] for v in self.config.sync_param_pairs]
        for model_name, topo in self.config.model_topos.items():
            _handlers = [
                config_pkg.ModelShardID.from_parallelism_rank(model_name, topo, j)
                for j in range(topo.world_size())
            ]
            model_ft_specs = [ft_spec] * topo.world_size()

            if model_name.replica_id > 0:
                assert model_name in _param_recevers
                _param_realloc_src = _param_senders[_param_recevers.index(model_name)]
                _request_parameter_sync(
                    stream=self.__stream,
                    msid2mwid=self.config.msid2mwid,
                    from_model_name=_param_realloc_src,
                    to_model_name=model_name,
                    from_topo=self.config.model_topos[_param_realloc_src],
                    to_topo=self.config.model_topos[model_name],
                    to_model_config=self.__model_configs[model_name],
                )

            _task = event_loop.create_task(
                group_rpc_blocked(
                    self.__stream,
                    handlers=_handlers,
                    handle_type="initialize",
                    datas=model_ft_specs,
                ))
            event_loop.run_until_complete(asyncio.gather(_task))[0]

            if model_name.replica_id > 0:
                # Reversely sync parameters
                _request_parameter_sync(
                    stream=self.__stream,
                    msid2mwid=self.config.msid2mwid,
                    from_model_name=model_name,
                    to_model_name=_param_realloc_src,
                    to_topo=self.config.model_topos[_param_realloc_src],
                    from_topo=self.config.model_topos[model_name],
                    to_model_config=self.__model_configs[_param_realloc_src],
                )

        logger.info("initialize complete")

        self.__rpc_ctrl = RPCCorountineControl(
            stop=asyncio.Event(),
            train_count=asyncio.Queue(maxsize=len(self.__rpc_dsts)),
            fetch_data_queue=asyncio.Queue(1),
            eval_queue=asyncio.Queue(1),
            save_queue=asyncio.Queue(1),
            rpc_traversal={rpc.name: 0
                           for rpc in self.__model_rpcs},
            can_do_rpc={rpc.name: asyncio.Semaphore(rpc.max_concurrent_calls)
                        for rpc in self.__model_rpcs},
            request_queues={
                rpc.name: [asyncio.Queue(1) for _ in range(rpc.max_concurrent_calls)]
                for rpc in self.__model_rpcs
            },
            is_recover_epoch=self.__recover_run)
        if self.__recover_run:
            self.__rpc_ctrl.hash_vals_to_ignore_in_recover = self.__recover_info.hash_vals_to_ignore
            self.__rpc_ctrl.used_hash_vals_this_epoch = self.__recover_info.hash_vals_to_ignore

        self.__fetch_master_ctl = asyncio.Queue(1)

        # NOTE: we don't set a maximum buffer size here because we want to keep all data in the buffer
        self.__seqbuffer = AsyncIOSequenceBuffer(
            self.__model_rpcs,
            max_size=int(1e6),
            fetch_ctl=self.__rpc_ctrl.fetch_data_queue,
            fetch_master_ctl=self.__fetch_master_ctl,
        )

        self.__data_owner: Dict[Tuple[int, str], Tuple[str, int]] = {}

        logger.info(f"Creating asyncio coroutines...")

        src_rpc = [rpc for rpc in self.config.model_rpcs if rpc.is_src][0]
        src_rpc_model_name = src_rpc.model_name
        src_rpc_dp_size = self.config.model_topos[src_rpc.model_name].get_dim("data")

        coroutine_tasks = []
        for rpc in self.__model_rpcs:
            # should be a dict: pp_rank to streams

            request_task = event_loop.create_task(
                model_rpc_request_func(
                    rpc=rpc,
                    msid2mwid=self.config.msid2mwid,
                    src_rpc_model_name=src_rpc_model_name,
                    data_owner=self.__data_owner,
                    stream=self.__stream,
                    buffer=self.__seqbuffer,
                    model_topos=self.__model_topos,
                    model_configs=self.__model_configs,
                    ctrl=self.__rpc_ctrl,
                ))
            reply_tasks = []
            for j in range(rpc.max_concurrent_calls):
                _reply_task = event_loop.create_task(
                    model_rpc_reply_func(
                        corountine_idx=j,
                        rpc=rpc,
                        stream=self.__stream,
                        buffer=self.__seqbuffer,
                        model_topos=self.__model_topos,
                        ctrl=self.__rpc_ctrl,
                    ))
                reply_tasks.append(_reply_task)
            coroutine_tasks += [request_task] + reply_tasks

        load_data_task = event_loop.create_task(
            load_data_func(
                src_rpc_dp_size=src_rpc_dp_size,
                src_rpc_model_name=src_rpc_model_name,
                data_owner=self.__data_owner,
                buffer=self.__seqbuffer,
                stream=self.__stream,
                ctrl=self.__rpc_ctrl,
            ))
        eval_task = event_loop.create_task(
            model_eval_thread_func(
                stream=self.__stream,
                handlers=self.__all_model_handlers,
                eval_queue=self.__rpc_ctrl.eval_queue,
                stop_ctl=self.__rpc_ctrl.stop,
            ))
        save_task = event_loop.create_task(
            model_save_thread_func(
                stream=self.__stream,
                handlers=self.__all_model_handlers,
                model_save_root=self.MODEL_SAVE_ROOT,
                save_queue=self.__rpc_ctrl.save_queue,
                stop_ctl=self.__rpc_ctrl.stop,
            ))
        coroutine_tasks += [load_data_task, eval_task, save_task]

        # self.__event_loop = event_loop
        # self.__coroutine_tasks = coroutine_tasks

        # Set up a run context of EventLoop.run_util_complete, baiscally copy-paste from cpython.
        # With this context, we can call the non-block EventLoop._run_once (similar to worker._poll).
        self.__asyncio_ctx = setup_run_until_complete(event_loop, asyncio.gather(*coroutine_tasks))

        logger.info(f"asyncio coroutines created, master worker ready to run.")

        self.__initialized = True
        self._train_start_time = time.perf_counter()

        self.__clear_data_cache_reqids = None

    def _poll(self):
        if not self.__initialized:
            self.__lazy_init()

        # if self.__recover_run and self.__recover_info.error_history is not None:
        #     if self.__this_step_info in self.__recover_info.error_history:
        #         # skip error step
        #         self.__increment_step()
        #         return worker_base.PollResult(sample_count=0, batch_count=0)

        # Main execution steps. The graph runs under-the-hood in RPC & stream threads.
        # Wait for the finish of the tranverse of the execution graph.
        execution_start = time.perf_counter()
        logger.info("Master worker is waiting for the finish of the execution graph.")
        _rpc_dst_cnt = 0
        while _rpc_dst_cnt < self.__n_rpc_dsts:
            try:
                self.__rpc_ctrl.train_count.get_nowait()
                _rpc_dst_cnt += 1
                continue
            except asyncio.QueueEmpty:
                pass
            try:
                # Similar to worker._poll. Run multiple times until a train step is finished.
                self.__asyncio_ctx.loop._run_once()
                # NOTE: The following line will propagate errors in corountines back to the main thread.
                # It raises asyncio.exceptions.InvalidStateError if the result is not ready.
                # (In our use cases, the result will never be ready because corountines run while-loops.)
                # We just ignore this error and continue running.
                self.__asyncio_ctx.future.result()
            except asyncio.exceptions.InvalidStateError:
                # Catch the exception when future.result() is not ready.
                pass
            except:
                raise_asyncio_exception(self.__asyncio_ctx)
<<<<<<< HEAD

        logger.info("Execution finished!")
        self.__increment_step()
=======
        logger.info("Execution finished!")

        try:
            self.__fetch_master_ctl.get_nowait()
            is_new_epoch = True
        except asyncio.QueueEmpty:
            is_new_epoch = False

        should_eval = self.__eval_ctl.check(epochs=int(is_new_epoch), steps=1)
        should_save = self.__save_ctl.check(epochs=int(is_new_epoch), steps=1)

        if is_new_epoch:
            self._epoch += 1
            self._epoch_step = 0

        self._epoch_step += 1
        self._global_step += 1

        if should_eval:
            self.__rpc_ctrl.eval_queue.put_nowait((self._epoch, self._epoch_step))
        if should_save:
            self.__rpc_ctrl.save_queue.put_nowait((self._epoch, self._epoch_step, self._global_step))

        if is_new_epoch:
            if self._epoch > self.__total_train_epochs:
                self.experiment_complete_exit(f"Training completes! Yeah!!!")

>>>>>>> 40f7aad9
        total_time_consumption = time.perf_counter() - self._train_start_time
        time_per_step = total_time_consumption / (self._global_step + 1)
        e2e_time = time.perf_counter() - execution_start
        self.e2e_time_history.append(e2e_time)

        # calculate flops
        #########################################
        from reallm.base.monitor import (caculuate_llama_forward_flops, calculate_llama_gen_flops,
                                         calculate_llama_train_flops)

        flops = 0
        for train_bs, train_seqlens, real_config in zip(
                self.__rpc_ctrl.data_amount.train_bs,
                self.__rpc_ctrl.data_amount.train_seqlens,
                self.__rpc_ctrl.data_amount.train_configs,
        ):
            flops += calculate_llama_train_flops(
                checkpoint_activations_factor=4,
                batch_size=train_bs,
                seqlens=train_seqlens,
                num_layers=real_config.n_layers,
                hidden_size=real_config.hidden_dim,
                intermediate_size=real_config.intermediate_dim,
                vocab_size=real_config.vocab_size,
            )
        for inf_bs, inf_seqlens, real_config in zip(
                self.__rpc_ctrl.data_amount.inf_bs,
                self.__rpc_ctrl.data_amount.inf_seqlens,
                self.__rpc_ctrl.data_amount.inf_configs,
        ):
            flops += caculuate_llama_forward_flops(
                batch_size=inf_bs,
                seqlens=inf_seqlens,
                num_layers=real_config.n_layers,
                hidden_size=real_config.hidden_dim,
                intermediate_size=real_config.intermediate_dim,
                vocab_size=real_config.vocab_size,
            )
        for gen_bs, prompt_lens, gen_len, real_config in zip(
                self.__rpc_ctrl.data_amount.gen_bs,
                self.__rpc_ctrl.data_amount.prompt_lens,
                self.__rpc_ctrl.data_amount.gen_len,
                self.__rpc_ctrl.data_amount.gen_configs,
        ):
            flops += calculate_llama_gen_flops(
                batch_size=gen_bs,
                prompt_lens=prompt_lens,
                gen_len=gen_len,
                num_layers=real_config.n_layers,
                hidden_size=real_config.hidden_dim,
                intermediate_size=real_config.intermediate_dim,
                vocab_size=real_config.vocab_size,
            )
        self.__rpc_ctrl.data_amount.clear()
        tflops = flops / (e2e_time * (10**12))
        tflops_per_gpu = flops / (e2e_time * self.config.n_model_workers * (10**12))
        #########################################

        # TODO: add time estimation
        logger.info(
            f"Epoch {self._epoch}/{self.config.exp_ctrl.total_train_epochs} "
            f"step {self._epoch_step} "
            f"(global step {self._global_step}) finishes. "
            f"#End to end# execution time: *{e2e_time:.3f}*s. "
            f"Total time consumption: {total_time_consumption:.3f}s. TFLOP/s per GPU: {tflops_per_gpu:.2f}, total TFLOP/s: {tflops:.2f}."
            # f"Estimated remaining time of this epoch: {self._buffer_size_tokens / buffer_size_decre_per_step * time_per_step:.3f}s."
        )

        if self.__benchmark_steps is not None and self._global_step >= self.__benchmark_steps:
            logger.info(
                f"Finished benchmark {self.__benchmark_steps}. Total time consumption {total_time_consumption:.3f}"
            )
            logger.info(f"avg #e2e# time *{np.mean(self.e2e_time_history):.3f}*")
            for i, level_time_history in self.level_time_history.items():
                logger.info(f"avg #level{i+1}# time *{np.mean(level_time_history):.3f}*")
            self.experiment_complete_exit(f"Benchmark completes! Yeah!!!")

        if self.__clear_data_cache_reqids is not None:
            [
                self.__stream.poll(block=True, pattern=create_exact_match_pattern([reqid]))
                for reqid in self.__clear_data_cache_reqids
            ]
        self.__clear_data_cache_reqids = request_all(
            self.__stream,
            [vs[0] for vs in self.__mwid2msids.values()],
            "clear_data_cache",
            [self.__rpc_ctrl.training_buffer_indices for _ in self.__all_model_handlers],
        )
        self.__rpc_ctrl.training_buffer_indices.clear()

        return worker_base.PollResult(sample_count=1, batch_count=1)

    def __increment_step(self):
        try:
            self.__fetch_master_ctl.get_nowait()
            is_new_epoch = True
        except asyncio.QueueEmpty:
            is_new_epoch = False

        if is_new_epoch:
            # do not update epoch counter when recover for the first step
            if self.__recover_run and not self.__recover_first_epoch_done:
                self.__recover_first_epoch_done = True
            else:
                self._epoch += 1

                self.__rpc_ctrl.used_hash_vals_this_epoch = set()
                self._epoch_step = 0
                if self._epoch > self.__total_train_epochs:
                    self.experiment_complete_exit(f"Training completes! Yeah!!!")

        self._epoch_step += 1
        self._global_step += 1

        should_eval = self.__eval_ctl.check(epochs=int(is_new_epoch), steps=1)
        should_save = self.__save_ctl.check(epochs=int(is_new_epoch), steps=1)

        if should_eval:
            self.__rpc_ctrl.eval_queue.put_nowait((self._epoch, self._epoch_step))
        if should_save:
            self.__rpc_ctrl.save_queue.put_nowait((self._epoch, self._epoch_step))

        self.__last_step_info = self.__this_step_info
        self.__this_step_info = recover.StepInfo(
            epoch=self._epoch,
            epoch_step=self._epoch_step,
            global_step=self._global_step,
        )

    def experiment_complete_exit(self, msg: str):
        self.__rpc_ctrl.stop.set()
        self.__asyncio_ctx.loop.stop()
        try:
            teardown_run_util_complete(self.__asyncio_ctx)
        except RuntimeError as e:
            logger.info(colorama.Style.RESET_ALL + colorama.Fore.YELLOW + colorama.Style.BRIGHT + "\033[1m" +
                        msg + colorama.Style.RESET_ALL)
            exit(0)
            # raise ExperimentComplete(msg) from e

    def _exit_hook(self, exit_type: str):
        logger.info(f"Master worker exits with {exit_type}.")
        if os.environ["SAVE_RECOVER_STATES"] == "0":
            return
        # save step info for recover
        if self.__recover_run:
            error_history = self.__recover_info.error_history + [self.__this_step_info]
        else:
            error_history = [self.__this_step_info]

        recover_info = recover.RecoverInfo(
            # recover_start=self.__last_step_info,
            recover_start=self.__this_step_info,
            last_step_info=self.__last_step_info,
            error_history=error_history,
            hash_vals_to_ignore=self.__rpc_ctrl.used_hash_vals_this_epoch,
        )
        import pprint
        logger.info("dumped recover info to file")
        pprint.pprint(recover_info.recover_start)
        pprint.pprint(recover_info.last_step_info)
        pprint.pprint(recover_info.error_history)
        pprint.pprint(len(recover_info.hash_vals_to_ignore))
        recover.dump_recover_info(recover_info)<|MERGE_RESOLUTION|>--- conflicted
+++ resolved
@@ -640,15 +640,10 @@
     stream: request_reply_stream.NameResolvingRequstClient,
     ctrl: RPCCorountineControl,
 ):
-<<<<<<< HEAD
+    # FIXME: estimate average tokens per batch
+    # FIXME: change dataset to plain dataset and do dynamic batching here
     while not ctrl.stop.is_set():
         await ctrl.fetch_data_queue.get()
-=======
-    # FIXME: estimate average tokens per batch
-    # FIXME: change dataset to plain dataset and do dynamic batching here
-    while not stop_ctl.is_set():
-        await fetch_ctl.get()
->>>>>>> 40f7aad9
         # fetch data from dataloader to fill the sequence buffer
         blogger.info(f"Filling data into the buffer in a new epoch.")
         fetch_data_start = time.perf_counter()
@@ -701,22 +696,6 @@
             gathered_sample = dataparallel.ParallelDataBroker.gather_from(
                 [namedarray.from_dict(x) for x in datas])
             logger.info(f"gathered sample keys {list(gathered_sample.keys())}")
-
-            # n_seqs = [_get_n_seqs_from_batch_sample(d) for d in datas]
-            # xs, seqlens, hash_vals = split_packed_batch_into_seqs(
-            #     sample, return_seqlens=True, return_hash=True) # list, tensor, list
-            # assert len(xs) == len(seqlens) == len(hash_vals), f"{len(xs)}, {len(seqlens)}, {len(hash_vals)}"
-
-            # blogger.info(f"loaded num {len(hash_vals)}")
-
-            # batch = [(list(x.keys()), seqlen, hash_val)
-            #     for x, seqlen, hash_val in zip(xs, seqlens, hash_vals)]
-            # if ctrl.is_recover_epoch:
-            #     blogger.info(f"before filter {len(batch)}")
-            #     batch = list(filter(lambda x: x[2] not in ctrl.hash_vals_to_ignore_in_recover, batch))
-            #     blogger.info(f"after filter {len(batch)}")
-            # logger.info(f"recovered data hashes {[x[2] for x in batch]}")
-            # record hash values of sequence batches for recovery
 
             buffer_indices = await buffer.put_batch(total_batch)
             blogger.info(f"buffer indices {len(buffer_indices)} n_seqs {sum(n_seqs)} {n_seqs}")
@@ -1126,39 +1105,9 @@
                 pass
             except:
                 raise_asyncio_exception(self.__asyncio_ctx)
-<<<<<<< HEAD
 
         logger.info("Execution finished!")
         self.__increment_step()
-=======
-        logger.info("Execution finished!")
-
-        try:
-            self.__fetch_master_ctl.get_nowait()
-            is_new_epoch = True
-        except asyncio.QueueEmpty:
-            is_new_epoch = False
-
-        should_eval = self.__eval_ctl.check(epochs=int(is_new_epoch), steps=1)
-        should_save = self.__save_ctl.check(epochs=int(is_new_epoch), steps=1)
-
-        if is_new_epoch:
-            self._epoch += 1
-            self._epoch_step = 0
-
-        self._epoch_step += 1
-        self._global_step += 1
-
-        if should_eval:
-            self.__rpc_ctrl.eval_queue.put_nowait((self._epoch, self._epoch_step))
-        if should_save:
-            self.__rpc_ctrl.save_queue.put_nowait((self._epoch, self._epoch_step, self._global_step))
-
-        if is_new_epoch:
-            if self._epoch > self.__total_train_epochs:
-                self.experiment_complete_exit(f"Training completes! Yeah!!!")
-
->>>>>>> 40f7aad9
         total_time_consumption = time.perf_counter() - self._train_start_time
         time_per_step = total_time_consumption / (self._global_step + 1)
         e2e_time = time.perf_counter() - execution_start
