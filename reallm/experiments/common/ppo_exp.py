import functools

from omegaconf import MISSING

from reallm.api.core.dfg import (ModelFamily, ModelInterface, ModelInterfaceType, ModelRPC, OffloadHook,
                                 SyncParamHook)
from reallm.api.core.model_api import MODEL_FAMILY_TO_PATH
from reallm.api.core.system_api import *
from reallm.api.quickstart.dataset import PromptOnlyDatasetConfig
from reallm.api.quickstart.model import get_real_model_config, ModelTrainEvalConfig, ParallelismConfig
from reallm.base.topology import PipeModelDataParallelTopology
import reallm.base.logging as logging

logger = logging.getLogger("PPO exp", "colored")


def get_topo(
    parallel: ParallelismConfig,
    gradient_checkpointing: bool,
    max_prompt_len: Optional[int] = None,
) -> PipeModelDataParallelTopology:
    return PipeModelDataParallelTopology(
        num_mp=parallel.model_parallel_size,
        num_pp=parallel.pipeline_parallel_size,
        num_dp=parallel.data_parallel_size,
        sequence_parallel=parallel.use_sequence_parallel,
        gradient_checkpointing=gradient_checkpointing,
        max_prompt_len=max_prompt_len,
    )


def get_world_size(parallel: ParallelismConfig) -> int:
    return parallel.model_parallel_size * parallel.pipeline_parallel_size * parallel.data_parallel_size


@dataclasses.dataclass
class PPOHyperparameters:
    """Configuration of PPO hyperparameters.

    Args:
        max_new_tokens (int): Maximum number of new tokens to generate in each iteration.
        min_new_tokens (int): Minimum number of new tokens to generate in each iteration.
        greedy (bool): Whether to use greedy decoding. PPO may not work if set to True.
        top_p (float): Top-p sampling ratio.
        top_k (float): Top-k sampling ratio.
        temperature (float): Sampling temperature.
        ppo_n_minibatches (int): Number of minibatches in each PPO update.
        kl_ctl (float): Coefficient of KL divergence rewards.
        discount (float): Discount factor.
        gae_lambda (float): Lambda factor in GAE.
        eps_clip (float): PPO clipping factor.
        value_eps_clip (float): PPO value clipping factor.
        max_reward_clip (float): Maximum reward value.
        reward_output_scaling (float): Scaling factor of the reward model output.
        reward_output_bias (float): Bias of the reward model output.
            The number outputed by the reward model will be
            CLIP((x - bias) * scaling, -max_reward_clip, max_reward_clip).
        early_stop_imp_ratio (float): PPO update will be early stopped if importance ratio
            exceeds this maximum value.
        use_adaptive_kl_ctl (bool): Whether to use adaptive KL divergence coefficient.
        adv_norm (bool): Whether use advantage normalization.
        value_norm (bool): Whether to denormalize valued and normalize return predictions.
        value_norm_type (str): Type of value normalization. Either exponential moving average or moving average.
        value_norm_beta (float): Exponential decay factor in exponential moving average.
        value_norm_eps (float): Epsilon factor in the denominator of exponential moving average.
    """

    max_new_tokens: int = 256
    min_new_tokens: int = 256
    greedy: bool = False
    top_p: float = 0.9
    top_k: int = 200
    temperature: float = 1.0
    ppo_n_minibatches: int = 4
    kl_ctl: float = 0.1
    discount: float = 1.0
    gae_lambda: float = 1.0
    eps_clip: float = 0.2
    value_eps_clip: float = 0.2
    max_reward_clip: float = 20.0
    reward_output_scaling: float = 1.0
    reward_output_bias: float = 0.0
    early_stop_imp_ratio: float = 5.0
    use_adaptive_kl_ctl: bool = False
    adv_norm: bool = True
    value_norm: bool = True
    value_norm_type: str = dataclasses.field(metadata={"choices": ["exp", "ma"]}, default="exp")
    value_norm_beta: float = 0.99995
    value_norm_eps: float = 1e-5


@dataclasses.dataclass
class PPOConfig(Experiment):
    experiment_name: str = MISSING
    trial_name: str = MISSING
    seed: int = 1
    total_train_epochs: int = 1
    save_freq_steps: Optional[int] = 20

    is_sft_lora: bool = False
    sft_lora_path: Optional[str] = None
    is_rew_lora: bool = False
    rew_lora_path: Optional[str] = None
    rew_head_path: Optional[str] = None

    actor: ModelTrainEvalConfig = dataclasses.field(default_factory=ModelTrainEvalConfig)
    critic: ModelTrainEvalConfig = dataclasses.field(default_factory=ModelTrainEvalConfig)
    ref: ModelTrainEvalConfig = dataclasses.field(default_factory=ModelTrainEvalConfig)
    rew: ModelTrainEvalConfig = dataclasses.field(default_factory=ModelTrainEvalConfig)

    actor_gen_parallel: ParallelismConfig = dataclasses.field(default_factory=ParallelismConfig)
    critic_inf_parallel: ParallelismConfig = dataclasses.field(default_factory=ParallelismConfig)

    dataset: PromptOnlyDatasetConfig = dataclasses.field(default_factory=PromptOnlyDatasetConfig)

    ppo: PPOHyperparameters = dataclasses.field(default_factory=PPOHyperparameters)

    global_train_bs: int = 512
    global_gen_bs: int = 512

    def __post_init__(self):
        if self.is_sft_lora or self.sft_lora_path is not None:
            raise NotImplementedError("SFT LoRA is not supported yet.")
        if self.is_rew_lora or self.rew_lora_path is not None:
            raise NotImplementedError("Rew LoRA is not supported yet.")

        self.world_size = get_world_size(self.actor_gen_parallel)

        self.critic_train_ws = get_world_size(self.critic.parallel)
        self.actor_train_ws = get_world_size(self.actor.parallel)
        train_ws = self.actor_train_ws + self.critic_train_ws

        self.ref_inf_ws = get_world_size(self.ref.parallel)
        self.rew_inf_ws = get_world_size(self.rew.parallel)
        self.critic_inf_ws = get_world_size(self.critic_inf_parallel)
        inf_ws = self.ref_inf_ws + self.rew_inf_ws + self.critic_inf_ws

        if (self.world_size != train_ws) or (self.world_size != inf_ws):
            raise ValueError(
                "World size of generate, inference, and training must be the same. "
                "This is the restriction of this heuristic PPO execution plan. "
                f"Current world sizes are: (actor_train={self.actor_train_ws}, critic_train={self.critic_train_ws}, "
                f"ref_inf={self.ref_inf_ws}, rew_inf={self.rew_inf_ws}, critic_inf={self.critic_inf_ws}, "
                f"actor_gen={self.world_size}).")

    def scheduling_setup(self) -> ExperimentScheduling:
        return ExperimentScheduling(
            master_worker=TasksGroup(
                count=1,
                scheduling=Scheduling.master_worker_default(
                    cpu=4,
                    mem=20000,
                ),
            ),
            model_worker=TasksGroup(
                count=self.world_size,
                scheduling=Scheduling.model_worker_default(
                    cpu=4,
                    gpu=1,
                    gpu_type="tesla",
                    mem=100000,
                ),
            ),
        )

    def initial_setup(self) -> ExperimentConfig:
        dataset = Dataset(
            "packed_prompt",
            args=dict(
                dataset_path=self.dataset.path,
                n_tokens_per_batch=self.dataset.n_tokens_per_batch,
                max_length=self.dataset.max_prompt_len,
            ),
        )

        generation_kwargs = dict(
            max_new_tokens=self.ppo.max_new_tokens,
            min_new_tokens=self.ppo.min_new_tokens,
            greedy=self.ppo.greedy,
            top_p=self.ppo.top_p,
            top_k=self.ppo.top_k,
            temperature=self.ppo.temperature,
        )

<<<<<<< HEAD
        actor_path = MODEL_FAMILY_TO_PATH[ModelFamily(**self.actor.type)]
        ref_path = MODEL_FAMILY_TO_PATH[ModelFamily(**self.ref.type)]
        critic_path = MODEL_FAMILY_TO_PATH[ModelFamily(**self.critic.type)]
        rew_path = MODEL_FAMILY_TO_PATH[ModelFamily(**self.rew.type)]

        actor_model = get_real_model_config(
            model_path=actor_path,
            hf_model_family=self.actor.type._class,
            is_critic=False,
            init_critic_from_actor=False,
            dtype="bf16" if self.actor.enable_bf16 else "fp16",
            lora=self.actor.lora,
        )
        ref_model = get_real_model_config(
            model_path=ref_path,
            hf_model_family=self.ref.type._class,
            is_critic=False,
            init_critic_from_actor=False,
            dtype="bf16" if self.actor.enable_bf16 else "fp16",
        )
        critic_model = get_real_model_config(
            model_path=critic_path,
            hf_model_family=self.critic.type._class,
            is_critic=True,
            init_critic_from_actor=True,
            dtype="bf16" if self.actor.enable_bf16 else "fp16",
            lora=self.critic.lora,
        )
        rw_model = get_real_model_config(
            model_path=rew_path,
            hf_model_family=self.critic.type._class,
            is_critic=True,
            init_critic_from_actor=True,
            dtype="bf16" if self.actor.enable_bf16 else "fp16",
        )
=======
        def _make_model_config(cfg: ModelTrainEvalConfig):
            return get_real_model_config(
                model_path=cfg.path,
                hf_model_family=cfg.type._class,
                is_critic=cfg.type.is_critic,
                init_critic_from_actor=False,
                dtype="bf16" if cfg.enable_bf16 else "fp16",
                lora=cfg.lora,
            )

        actor_model = _make_model_config(self.actor)
        ref_model = _make_model_config(self.ref)
        critic_model = _make_model_config(self.critic)
        rw_model = _make_model_config(self.rew)
>>>>>>> 40f7aad9

        def _make_train_backend_config(cfg: ModelTrainEvalConfig):
            parallel = cfg.parallel
            if parallel.pipeline_parallel_size > 1:
                engine_type = "pipe"
            else:
                engine_type = "deepspeed"
            return ModelBackend(
                "ds_train",
                args=dict(
                    optimizer_name="adam",
                    optimizer_config=dict(
                        lr=cfg.optimizer.lr,
                        weight_decay=cfg.optimizer.weight_decay,
                        eps=cfg.optimizer.eps,
                        betas=(cfg.optimizer.beta1, cfg.optimizer.beta2),
                    ),
                    lr_scheduler_type=cfg.optimizer.lr_scheduler_type,
                    warmup_steps_proportion=cfg.optimizer.warmup_steps_proportion,
                    min_lr_ratio=cfg.optimizer.min_lr_ratio,
                    zero_stage=(cfg.zero_stage if parallel.pipeline_parallel_size == 1 else min(
                        cfg.zero_stage, 1)),
                    engine_type=engine_type,
                    offload_optimizer_state=cfg.optimizer.offload,
                    offload_param=cfg.offload,
                    enable_bf16=cfg.enable_bf16,
                    enable_fp16=cfg.enable_fp16,
                ),
            )

        actor_backend = _make_train_backend_config(self.actor)
        critic_backend = _make_train_backend_config(self.critic)

        inf_backend = ModelBackend("pipe_inference" if self.ref.parallel.pipeline_parallel_size >
                                   1 else "null")

        ppo_kwargs = dict(
            n_minibatches=self.ppo.ppo_n_minibatches,
            kl_ctl=self.ppo.kl_ctl,
            discount=self.ppo.discount,
            gae_lambda=self.ppo.gae_lambda,
            eps_clip=self.ppo.eps_clip,
            value_eps_clip=self.ppo.value_eps_clip,
            max_reward_clip=self.ppo.max_reward_clip,
            adaptive_kl_ctl=self.ppo.use_adaptive_kl_ctl,
            value_norm=self.ppo.value_norm,
            value_norm_type=self.ppo.value_norm_type,
            value_norm_beta=self.ppo.value_norm_beta,
            value_norm_eps=self.ppo.value_norm_eps,
        )

        actor_interface = ModelInterface(
            "ppo_actor",
            args={
                **copy.deepcopy(ppo_kwargs),
                "generation_config": generation_kwargs,
                "early_stop_imp_ratio": self.ppo.early_stop_imp_ratio,
                "force_no_logits_mask": True,
                "adv_norm": self.ppo.adv_norm,
            },
        )
        ref_interface = copy.deepcopy(actor_interface)
        ref_interface.args["enable_save"] = False

        critic_interface = ModelInterface(
            "ppo_critic",
            args=copy.deepcopy(ppo_kwargs),
        )
        rw_interface = ModelInterface(
            "paired_rw",
            args=dict(
                enable_save=False,
                output_scaling=self.ppo.reward_output_scaling,
                output_bias=self.ppo.reward_output_bias,
            ),
        )

        gen_topo = get_topo(self.actor_gen_parallel, False, self.dataset.max_prompt_len)
        actor_train_topo = get_topo(self.actor.parallel, self.actor.gradient_checkpointing)
        critic_train_topo = get_topo(self.critic.parallel, self.critic.gradient_checkpointing)
        critic_inf_topo = get_topo(self.critic_inf_parallel, False)
        ref_topo = get_topo(self.ref.parallel, False)
        rw_topo = get_topo(self.rew.parallel, False)

        model_worker = []
        for i in range(self.world_size):
            shards = []
            shards += [
                StandaloneModelShard(
                    id=ModelShardID(
                        model_name=ModelName("actor", 0),
                        topo=gen_topo,
                        dp_rank=gen_topo.get_coord(i).data,
                        pp_rank=gen_topo.get_coord(i).pipe,
                        mp_rank=gen_topo.get_coord(i).model,
                    ),
                    model=actor_model,
                    backend=inf_backend,
                ),
            ]
            if i < self.actor_train_ws:
                shards += [
                    StandaloneModelShard(
                        id=ModelShardID(
                            model_name=ModelName("actor", 1),
                            topo=actor_train_topo,
                            dp_rank=actor_train_topo.get_coord(i).data,
                            pp_rank=actor_train_topo.get_coord(i).pipe,
                            mp_rank=actor_train_topo.get_coord(i).model,
                        ),
                        model=actor_model,
                        backend=actor_backend,
                    ),
                ]
            else:
                offset = self.actor_train_ws
                shards += [
                    StandaloneModelShard(
                        id=ModelShardID(
                            model_name=ModelName("critic", 1),
                            topo=critic_train_topo,
                            dp_rank=critic_train_topo.get_coord(i - offset).data,
                            pp_rank=critic_train_topo.get_coord(i - offset).pipe,
                            mp_rank=critic_train_topo.get_coord(i - offset).model,
                        ),
                        model=critic_model,
                        backend=critic_backend,
                    ),
                ]
            if i < self.rew_inf_ws:
                shards += [
                    StandaloneModelShard(
                        id=ModelShardID(
                            model_name=ModelName("reward", 0),
                            topo=rw_topo,
                            dp_rank=rw_topo.get_coord(i).data,
                            pp_rank=rw_topo.get_coord(i).pipe,
                            mp_rank=rw_topo.get_coord(i).model,
                        ),
                        model=rw_model,
                        backend=inf_backend,
                    ),
                ]
            elif i < self.rew_inf_ws + self.critic_inf_ws:
                offset = self.rew_inf_ws
                shards += [
                    StandaloneModelShard(
                        id=ModelShardID(
                            model_name=ModelName("critic", 0),
                            topo=critic_inf_topo,
                            dp_rank=critic_inf_topo.get_coord(i - offset).data,
                            pp_rank=critic_inf_topo.get_coord(i - offset).pipe,
                            mp_rank=critic_inf_topo.get_coord(i - offset).model,
                        ),
                        model=critic_model,
                        backend=inf_backend,
                    ),
                ]
            else:
                offset = self.rew_inf_ws + self.critic_inf_ws
                shards += [
                    StandaloneModelShard(
                        id=ModelShardID(
                            model_name=ModelName("ref", 0),
                            topo=ref_topo,
                            dp_rank=ref_topo.get_coord(i - offset).data,
                            pp_rank=ref_topo.get_coord(i - offset).pipe,
                            mp_rank=ref_topo.get_coord(i - offset).model,
                        ),
                        model=ref_model,
                        backend=inf_backend,
                    ),
                ]
            mw = ModelWorker(
                seed=self.seed,
                shards=shards,
                tokenizer_name_or_path=self.actor.path,
                datasets=[dataset],
                dataloader=DataLoader("iterable_dataset_loader"),
                cuda_cache_cleanliness=True,
                cuda_cache_clear_freq=10,
            )
            model_worker.append(mw)

        rollout = ModelRPC(
            model_name=ModelName("actor", 0),
            interface_type=ModelInterfaceType.GENERATE,
            model_type=self.actor.type,
            interface_impl=actor_interface,
            input_data=["packed_prompts", "prompt_cu_seqlens"],
            output_data=[
                "seq_no_eos_mask",
                "packed_seq",
                "cu_seqlens",
                "packed_logprobs",
                "prompt_mask",
            ],
            balanced_dp=True,
            min_n_seqs=self.global_gen_bs,
            max_n_seqs=self.global_gen_bs,
        )

        inf_reward = ModelRPC(
            model_name=ModelName("reward", 0),
            interface_type=ModelInterfaceType.INFERENCE,
            interface_impl=rw_interface,
            model_type=self.rew.type,
            input_data=["packed_seq", "cu_seqlens"],
            input_key_remap={"packed_seq": "packed_input_ids"},
            output_data=["scores"],
            output_key_remap={"scores": "rewards"},
            post_hooks=[OffloadHook()],
            min_n_seqs=self.global_gen_bs,
            max_n_seqs=self.global_gen_bs,
        )

        inf_ref_logits = ModelRPC(
            model_name=ModelName("ref", 0),
            interface_type=ModelInterfaceType.INFERENCE,
            model_type=self.ref.type,
            interface_impl=ref_interface,
            input_data=[
                "packed_seq",
                "cu_seqlens",
            ],
            output_data=["logprobs"],
            output_key_remap={"logprobs": "packed_ref_logprobs"},
            post_hooks=[OffloadHook()],
            min_n_seqs=self.global_gen_bs,
            max_n_seqs=self.global_gen_bs,
        )

        inf_values = ModelRPC(
            model_name=ModelName("critic", 0),
            interface_type=ModelInterfaceType.INFERENCE,
            interface_impl=critic_interface,
            model_type=self.critic.type,
            input_data=["packed_seq", "cu_seqlens", "seq_no_eos_mask"],
            output_data=["scores"],
            output_key_remap={"scores": "values"},
            min_n_seqs=self.global_gen_bs,
            max_n_seqs=self.global_gen_bs,
        )

        train_actor = ModelRPC(
            model_name=ModelName("actor", 1),
            interface_type=ModelInterfaceType.TRAIN_STEP,
            model_type=self.actor.type,
            interface_impl=actor_interface,
            input_data=[
                "packed_seq",
                "cu_seqlens",
                "packed_logprobs",
                "packed_ref_logprobs",
                "rewards",
                "values",
                "prompt_mask",
                "seq_no_eos_mask",
            ],
            log_return_value=True,
            pre_hooks=[SyncParamHook(source=ModelName("actor", 0))],
            post_hooks=[SyncParamHook(target=ModelName("actor", 0))],
            min_n_seqs=self.global_train_bs,
            max_n_seqs=self.global_train_bs,
        )

        train_critic = ModelRPC(
            model_name=ModelName("critic", 1),
            interface_type=ModelInterfaceType.TRAIN_STEP,
            interface_impl=critic_interface,
            model_type=ModelFamily("llama", 7, True),
            input_data=[
                "packed_seq",
                "cu_seqlens",
                "packed_logprobs",
                "packed_ref_logprobs",
                "rewards",
                "values",
                "prompt_mask",
                "seq_no_eos_mask",
            ],
            log_return_value=True,
            pre_hooks=[SyncParamHook(source=ModelName("critic", 0))],
            post_hooks=[SyncParamHook(target=ModelName("critic", 0))],
            min_n_seqs=self.global_train_bs,
            max_n_seqs=self.global_train_bs,
        )

        if actor_train_topo.get_dim("pipe") > 1:
            pp_nmbs = actor_train_topo.get_dim("pipe") * 2
            train_actor.min_n_seqs_per_dp = self.ppo.ppo_n_minibatches * pp_nmbs
        else:
            train_actor.min_n_seqs_per_dp = self.ppo.ppo_n_minibatches

        rollout.min_n_seqs_per_dp = self.global_gen_bs // gen_topo.get_dim("data")

        exp_ctrl = ExperimentSaveEvalControl(
            total_train_epochs=self.total_train_epochs,
            save_frequency_steps=self.save_freq_steps,
        )
        return ExperimentConfig(
            exp_ctrl=exp_ctrl,
            model_rpcs=[rollout, inf_ref_logits, inf_reward, inf_values, train_actor, train_critic],
            model_worker=model_worker,
        )<|MERGE_RESOLUTION|>--- conflicted
+++ resolved
@@ -182,43 +182,6 @@
             temperature=self.ppo.temperature,
         )
 
-<<<<<<< HEAD
-        actor_path = MODEL_FAMILY_TO_PATH[ModelFamily(**self.actor.type)]
-        ref_path = MODEL_FAMILY_TO_PATH[ModelFamily(**self.ref.type)]
-        critic_path = MODEL_FAMILY_TO_PATH[ModelFamily(**self.critic.type)]
-        rew_path = MODEL_FAMILY_TO_PATH[ModelFamily(**self.rew.type)]
-
-        actor_model = get_real_model_config(
-            model_path=actor_path,
-            hf_model_family=self.actor.type._class,
-            is_critic=False,
-            init_critic_from_actor=False,
-            dtype="bf16" if self.actor.enable_bf16 else "fp16",
-            lora=self.actor.lora,
-        )
-        ref_model = get_real_model_config(
-            model_path=ref_path,
-            hf_model_family=self.ref.type._class,
-            is_critic=False,
-            init_critic_from_actor=False,
-            dtype="bf16" if self.actor.enable_bf16 else "fp16",
-        )
-        critic_model = get_real_model_config(
-            model_path=critic_path,
-            hf_model_family=self.critic.type._class,
-            is_critic=True,
-            init_critic_from_actor=True,
-            dtype="bf16" if self.actor.enable_bf16 else "fp16",
-            lora=self.critic.lora,
-        )
-        rw_model = get_real_model_config(
-            model_path=rew_path,
-            hf_model_family=self.critic.type._class,
-            is_critic=True,
-            init_critic_from_actor=True,
-            dtype="bf16" if self.actor.enable_bf16 else "fp16",
-        )
-=======
         def _make_model_config(cfg: ModelTrainEvalConfig):
             return get_real_model_config(
                 model_path=cfg.path,
@@ -233,7 +196,6 @@
         ref_model = _make_model_config(self.ref)
         critic_model = _make_model_config(self.critic)
         rw_model = _make_model_config(self.rew)
->>>>>>> 40f7aad9
 
         def _make_train_backend_config(cfg: ModelTrainEvalConfig):
             parallel = cfg.parallel
