import torch

from reallm.api.core.dfg import ModelFamily, ModelInterface, ModelInterfaceType, ModelRPC
from reallm.api.core.system_api import *
from reallm.api.quickstart.dataset import PromptOnlyDatasetConfig
<<<<<<< HEAD
from reallm.api.quickstart.entrypoint import register_quickstart_exp
from reallm.api.quickstart.model import get_real_model_config, ModelTrainEvalConfig, ParallelismConfig
from reallm.base.topology import PipeModelDataParallelTopology
import reallm.base.logging as logging

logger = logging.getLogger("PPO exp", "colored")


def get_topo(
    parallel: ParallelismConfig,
    gradient_checkpointing: bool,
    max_prompt_len: Optional[int] = None,
) -> PipeModelDataParallelTopology:
    return PipeModelDataParallelTopology(
        num_mp=parallel.model_parallel_size,
        num_pp=parallel.pipeline_parallel_size,
        num_dp=parallel.data_parallel_size,
        sequence_parallel=parallel.use_sequence_parallel,
        gradient_checkpointing=gradient_checkpointing,
        max_prompt_len=max_prompt_len,
    )

=======
from reallm.api.quickstart.device_mesh import AllocationConfig, DeviceMesh, RPCAllocation
from reallm.api.quickstart.entrypoint import register_quickstart_exp
from reallm.api.quickstart.model import ModelTrainEvalConfig, ParallelismConfig
from reallm.experiments.common.common import CommonExperimentConfig
from reallm.experiments.common.utils import *
import reallm.base.logging as logging
>>>>>>> 4849f25a

logger = logging.getLogger("PPO exp", "colored")


@dataclasses.dataclass
class PPOHyperparameters:
    """Configuration of PPO hyperparameters.

    Args:
        max_new_tokens (int): Maximum number of new tokens to generate in each iteration.
        min_new_tokens (int): Minimum number of new tokens to generate in each iteration.
        greedy (bool): Whether to use greedy decoding. PPO may not work if set to True.
        top_p (float): Top-p sampling ratio.
        top_k (float): Top-k sampling ratio.
        temperature (float): Sampling temperature.
        ppo_n_minibatches (int): Number of minibatches in each PPO update.
        kl_ctl (float): Coefficient of KL divergence rewards.
        discount (float): Discount factor.
        gae_lambda (float): Lambda factor in GAE.
        eps_clip (float): PPO clipping factor.
        value_eps_clip (float): PPO value clipping factor.
        max_reward_clip (float): Maximum reward value.
        reward_output_scaling (float): Scaling factor of the reward model output.
        reward_output_bias (float): Bias of the reward model output.
            The number outputed by the reward model will be
            CLIP((x - bias) * scaling, -max_reward_clip, max_reward_clip).
        early_stop_imp_ratio (float): PPO update will be early stopped if importance ratio
            exceeds this maximum value.
        use_adaptive_kl_ctl (bool): Whether to use adaptive KL divergence coefficient.
        adv_norm (bool): Whether use advantage normalization.
        value_norm (bool): Whether to denormalize valued and normalize return predictions.
        value_norm_type (str): Type of value normalization. Either exponential moving average or moving average.
        value_norm_beta (float): Exponential decay factor in exponential moving average.
        value_norm_eps (float): Epsilon factor in the denominator of exponential moving average.
    """

    max_new_tokens: int = 256
    min_new_tokens: int = 256
    greedy: bool = False
    # FIXME: logits mask
    top_p: float = 0.9
    top_k: int = 200
    temperature: float = 1.0
    ppo_n_minibatches: int = 4
    kl_ctl: float = 0.1
    discount: float = 1.0
    gae_lambda: float = 1.0
    eps_clip: float = 0.2
    value_eps_clip: float = 0.2
    max_reward_clip: float = 20.0
    reward_output_scaling: float = 1.0
    reward_output_bias: float = 0.0
    early_stop_imp_ratio: float = 5.0
    use_adaptive_kl_ctl: bool = False
    adv_norm: bool = True
    value_norm: bool = True
    value_norm_type: str = dataclasses.field(metadata={"choices": ["exp", "ma"]}, default="exp")
    value_norm_beta: float = 0.99995
    value_norm_eps: float = 1e-5


@dataclasses.dataclass
class PPOConfig(CommonExperimentConfig):
    total_train_epochs: int = 1
    save_freq_steps: Optional[int] = 20

    is_sft_lora: bool = False
    sft_lora_path: Optional[str] = None
    is_rew_lora: bool = False
    rew_lora_path: Optional[str] = None
    rew_head_path: Optional[str] = None

    actor: ModelTrainEvalConfig = dataclasses.field(default_factory=ModelTrainEvalConfig)
    critic: ModelTrainEvalConfig = dataclasses.field(default_factory=ModelTrainEvalConfig)
    ref: ModelTrainEvalConfig = dataclasses.field(default_factory=ModelTrainEvalConfig)
    rew: ModelTrainEvalConfig = dataclasses.field(default_factory=ModelTrainEvalConfig)

    # for manual allocation only
    actor_train: AllocationConfig = dataclasses.field(default_factory=AllocationConfig)
    critic_train: AllocationConfig = dataclasses.field(default_factory=AllocationConfig)
    actor_gen: AllocationConfig = dataclasses.field(default_factory=AllocationConfig)
    critic_inf: AllocationConfig = dataclasses.field(default_factory=AllocationConfig)
    rew_inf: AllocationConfig = dataclasses.field(default_factory=AllocationConfig)
    ref_inf: AllocationConfig = dataclasses.field(default_factory=AllocationConfig)

    dataset: PromptOnlyDatasetConfig = dataclasses.field(default_factory=PromptOnlyDatasetConfig)

    ppo: PPOHyperparameters = dataclasses.field(default_factory=PPOHyperparameters)

    def __post_init__(self):
        if self.is_sft_lora or self.sft_lora_path is not None:
            raise NotImplementedError("SFT LoRA is not supported yet.")
        if self.is_rew_lora or self.rew_lora_path is not None:
            raise NotImplementedError("Rew LoRA is not supported yet.")

<<<<<<< HEAD
        self.world_size = get_world_size(self.actor_gen_parallel)

        self.critic_train_ws = get_world_size(self.critic.parallel)
        self.actor_train_ws = get_world_size(self.actor.parallel)
        train_ws = self.actor_train_ws + self.critic_train_ws

        self.ref_inf_ws = get_world_size(self.ref.parallel)
        self.rew_inf_ws = get_world_size(self.rew.parallel)
        self.critic_inf_ws = get_world_size(self.critic_inf_parallel)
        inf_ws = self.ref_inf_ws + self.rew_inf_ws + self.critic_inf_ws

        if (self.world_size != train_ws) or (self.world_size != inf_ws):
            raise ValueError(
                "World size of generate, inference, and training must be the same. "
                "This is the restriction of this heuristic PPO execution plan. "
                f"Current world sizes are: (actor_train={self.actor_train_ws}, critic_train={self.critic_train_ws}, "
                f"ref_inf={self.ref_inf_ws}, rew_inf={self.rew_inf_ws}, critic_inf={self.critic_inf_ws}, "
                f"actor_gen={self.world_size}).")

    def scheduling_setup(self) -> ExperimentScheduling:
        return ExperimentScheduling(
            master_worker=TasksGroup(
                count=1,
                scheduling=Scheduling.master_worker_default(
                    cpu=4,
                    mem=20000,
                ),
            ),
            model_worker=TasksGroup(
                count=self.world_size,
                scheduling=Scheduling.model_worker_default(
                    cpu=4,
                    gpu=1,
                    gpu_type="tesla",
                    mem=100000,
                ),
            ),
        )

    def initial_setup(self) -> ExperimentConfig:
        dataset = Dataset(
            "prompt",
            args=dict(
                dataset_path=self.dataset.path,
                max_length=self.dataset.max_prompt_len,
                pad_to_max_length=self.dataset.pad_to_max_length,
            ),
        )

        generation_kwargs = dict(
            max_new_tokens=self.ppo.max_new_tokens,
            min_new_tokens=self.ppo.min_new_tokens,
            greedy=self.ppo.greedy,
            top_p=self.ppo.top_p,
            top_k=self.ppo.top_k,
            temperature=self.ppo.temperature,
        )

        # FIXME: init_critic_from_actor is just for debugging
        def _make_model_config(cfg: ModelTrainEvalConfig, init_critic_from_actor=False):
            return get_real_model_config(
                model_path=cfg.path,
                hf_model_family=cfg.type._class,
                is_critic=cfg.type.is_critic,
                init_critic_from_actor=init_critic_from_actor,
                dtype="bf16" if cfg.enable_bf16 else "fp16",
                lora=cfg.lora,
            )

        actor_model = _make_model_config(self.actor)
        ref_model = _make_model_config(self.ref)
        # FIXME:
        critic_model = _make_model_config(self.critic, True)
        rw_model = _make_model_config(self.rew)

        def _make_train_backend_config(cfg: ModelTrainEvalConfig):
            return ModelBackend(
                "deepspeed",
                args=dict(
                    optimizer_name="adam",
                    optimizer_config=dict(
                        lr=cfg.optimizer.lr,
                        weight_decay=cfg.optimizer.weight_decay,
                        eps=cfg.optimizer.eps,
                        betas=(cfg.optimizer.beta1, cfg.optimizer.beta2),
                    ),
                    lr_scheduler_type=cfg.optimizer.lr_scheduler_type,
                    warmup_steps_proportion=cfg.optimizer.warmup_steps_proportion,
                    min_lr_ratio=cfg.optimizer.min_lr_ratio,
                    zero_stage=(cfg.zero_stage if parallel.pipeline_parallel_size == 1 else min(
                        cfg.zero_stage, 1)),
                    offload_optimizer_state=cfg.optimizer.offload,
                    offload_param=cfg.offload,
                    enable_bf16=cfg.enable_bf16,
                    enable_fp16=cfg.enable_fp16,
                ),
            )

        actor_backend = _make_train_backend_config(self.actor)
        critic_backend = _make_train_backend_config(self.critic)

        def inf_backend(parallel_cfg: ParallelismConfig):
            return ModelBackend("pipe_inference" if parallel_cfg.pipeline_parallel_size > 1 else "null")

        ppo_kwargs = dict(
=======
        self.ppo_kwargs = dict(
>>>>>>> 4849f25a
            n_minibatches=self.ppo.ppo_n_minibatches,
            kl_ctl=self.ppo.kl_ctl,
            discount=self.ppo.discount,
            gae_lambda=self.ppo.gae_lambda,
            eps_clip=self.ppo.eps_clip,
            value_eps_clip=self.ppo.value_eps_clip,
            max_reward_clip=self.ppo.max_reward_clip,
            adaptive_kl_ctl=self.ppo.use_adaptive_kl_ctl,
            value_norm=self.ppo.value_norm,
            value_norm_type=self.ppo.value_norm_type,
            value_norm_beta=self.ppo.value_norm_beta,
            value_norm_eps=self.ppo.value_norm_eps,
        )

        self.generation_kwargs = dict(
            max_new_tokens=self.ppo.max_new_tokens,
            min_new_tokens=self.ppo.min_new_tokens,
            greedy=self.ppo.greedy,
            top_p=self.ppo.top_p,
            top_k=self.ppo.top_k,
            temperature=self.ppo.temperature,
        )

    @property
    def models(self) -> Dict[str, ModelTrainEvalConfig]:
        # role to config
        return {
            "actor": self.actor,
            "critic": self.critic,
            "ref": self.ref,
            "reward": self.rew,
        }

    @property
    def rpcs(self):
        # interfaces
        actor_interface = ModelInterface(
            "ppo_actor",
            args={
                **copy.deepcopy(self.ppo_kwargs),
                "generation_config": self.generation_kwargs,
                "early_stop_imp_ratio": self.ppo.early_stop_imp_ratio,
                "force_no_logits_mask": True,
                "adv_norm": self.ppo.adv_norm,
            },
        )
        ref_interface = copy.deepcopy(actor_interface)
        ref_interface.args["enable_save"] = False

        critic_interface = ModelInterface(
            "ppo_critic",
            args=copy.deepcopy(self.ppo_kwargs),
        )
        rw_interface = ModelInterface(
            "paired_rw",
            args=dict(
                enable_save=False,
                output_scaling=self.ppo.reward_output_scaling,
                output_bias=self.ppo.reward_output_bias,
            ),
        )
        rollout = ModelRPC(
            model_name=ModelName("actor", 0),
            interface_type=ModelInterfaceType.GENERATE,
            model_type=self.actor.type,
            model_path=self.actor.path,
            interface_impl=actor_interface,
            input_data=["packed_prompts"],
            output_data=[
                "seq_no_eos_mask",
                "packed_seq",
                "cu_seqlens",
                "packed_logprobs",
                "prompt_mask",
            ],
            balanced_dp=True,
            min_n_seqs=self.dataset.train_bs_n_seqs,
            max_n_seqs=self.dataset.train_bs_n_seqs,
        )

        inf_reward = ModelRPC(
            model_name=ModelName("reward", 0),
            interface_type=ModelInterfaceType.INFERENCE,
            interface_impl=rw_interface,
            model_type=self.rew.type,
            model_path=self.rew.path,
            input_data=["packed_seq", "cu_seqlens"],
            input_key_remap={"packed_seq": "packed_input_ids"},
            output_data=["scores"],
            output_key_remap={"scores": "rewards"},
            # post_hooks=[OffloadHook()],
            min_n_seqs=self.dataset.train_bs_n_seqs,
            max_n_seqs=self.dataset.train_bs_n_seqs,
        )

        inf_ref_logits = ModelRPC(
            model_name=ModelName("ref", 0),
            interface_type=ModelInterfaceType.INFERENCE,
            model_type=self.ref.type,
            model_path=self.ref.path,
            interface_impl=ref_interface,
            input_data=[
                "packed_seq",
                "cu_seqlens",
            ],
            output_data=["logprobs"],
            output_key_remap={"logprobs": "packed_ref_logprobs"},
            # post_hooks=[OffloadHook()],
            min_n_seqs=self.dataset.train_bs_n_seqs,
            max_n_seqs=self.dataset.train_bs_n_seqs,
        )

        inf_values = ModelRPC(
            model_name=ModelName("critic", 0),
            interface_type=ModelInterfaceType.INFERENCE,
            interface_impl=critic_interface,
            model_type=self.critic.type,
            model_path=self.critic.path,
            input_data=["packed_seq", "cu_seqlens", "seq_no_eos_mask"],
            output_data=["scores"],
            output_key_remap={"scores": "values"},
            min_n_seqs=self.dataset.train_bs_n_seqs,
            max_n_seqs=self.dataset.train_bs_n_seqs,
        )

        train_actor = ModelRPC(
            model_name=ModelName("actor", 0),
            interface_type=ModelInterfaceType.TRAIN_STEP,
            model_type=self.actor.type,
            model_path=self.actor.path,
            interface_impl=actor_interface,
            input_data=[
                "packed_seq",
                "cu_seqlens",
                "packed_logprobs",
                "packed_ref_logprobs",
                "rewards",
                "values",
                "prompt_mask",
                "seq_no_eos_mask",
            ],
            log_return_value=True,
            # pre_hooks=[SyncParamHook(source=ModelName("actor", 0))],
            # post_hooks=[SyncParamHook(target=ModelName("actor", 0))],
            min_n_seqs=self.dataset.train_bs_n_seqs,
            max_n_seqs=self.dataset.train_bs_n_seqs,
        )

        train_critic = ModelRPC(
            model_name=ModelName("critic", 0),
            interface_type=ModelInterfaceType.TRAIN_STEP,
            interface_impl=critic_interface,
            model_type=self.critic.type,
            model_path=self.critic.path,
            input_data=[
                "packed_seq",
                "cu_seqlens",
                "packed_logprobs",
                "packed_ref_logprobs",
                "rewards",
                "values",
                "prompt_mask",
                "seq_no_eos_mask",
            ],
            log_return_value=True,
            # pre_hooks=[SyncParamHook(source=ModelName("critic", 0))],
            # post_hooks=[SyncParamHook(target=ModelName("critic", 0))],
            min_n_seqs=self.dataset.train_bs_n_seqs,
            max_n_seqs=self.dataset.train_bs_n_seqs,
        )
        # rpcs = [rollout, inf_reward, inf_ref_logits, inf_values, train_actor, train_critic]
        return {
            "actor_gen": rollout,
            "actor_train": train_actor,
            "critic_inf": inf_values,
            "critic_train": train_critic,
            "ref_inf": inf_ref_logits,
            "rew_inf": inf_reward,
        }

    @property
    def allocations(self):
        return {
            "actor_gen": self.actor_gen,
            "actor_train": self.actor_train,
            "critic_inf": self.critic_inf,
            "critic_train": self.critic_train,
            "ref_inf": self.ref_inf,
            "rew_inf": self.rew_inf,
        }

    @property
    def datasets(self):
        return [
            Dataset(
                "prompt",
                args=dict(
                    dataset_path=self.dataset.path,
                    max_length=self.dataset.max_prompt_len,
                    pad_to_max_length=self.dataset.pad_to_max_length,
                ),
            )
        ]

    @property
    def tokenizer_name_or_path(self) -> str:
        return self.actor.path

    @property
    def exp_ctrl(self) -> ExperimentSaveEvalControl:
        return ExperimentSaveEvalControl(
            total_train_epochs=self.total_train_epochs,
            save_frequency_steps=self.save_freq_steps,
        )

    @property
    def search_kwargs(self):
        return {
            "num_gen_tokens": self.ppo.max_new_tokens,
            "n_ppo_minibatches": self.ppo.ppo_n_minibatches,
            "seq_len": self.dataset.max_prompt_len,
        }

    @property
    def max_prompt_len(self):
        return self.dataset.max_prompt_len

    def _heuristic_rpc_allocation(self):
        """Heurisitc RPC allocation for PPO experiments."""
        import math

        import numpy as np

        assert self.n_gpus_per_node == 8

        actor_size = self.actor.type.size
        critic_size = self.critic.type.size

        # level 1
        actor_gen_pp_size = max(2, self.n_nodes)
        actor_gen_dp_size = (self.n_nodes * 8) // actor_gen_pp_size
        actor_gen = RPCAllocation(
            rpc=self.rpcs["actor_gen"],
            device_mesh=DeviceMesh(
                n_nodes=self.n_nodes,
                n_gpus_per_node=8,
                mapping=np.ones((self.n_nodes, 8), dtype=np.int32),
                global_mesh_name=self.nodelist,
            ),
            parallel=ParallelismConfig(
                data_parallel_size=actor_gen_dp_size,
                pipeline_parallel_size=actor_gen_pp_size,
                model_parallel_size=1,
            ),
        )
        # level 2
        if self.n_nodes == 1:
            assert actor_size <= 16
            assert critic_size <= 16
            actor_train = RPCAllocation(
                rpc=self.rpcs["actor_train"],
                device_mesh=DeviceMesh(
                    n_nodes=1,
                    n_gpus_per_node=8,
                    mapping=np.array([[1, 1, 1, 1, 0, 0, 0, 0]], dtype=np.int32),
                    global_mesh_name=self.nodelist,
                ),
                parallel=ParallelismConfig(
                    data_parallel_size=2 if actor_size <= 7 else 1,
                    pipeline_parallel_size=1,
                    model_parallel_size=2 if actor_size <= 7 else 4,
                    use_sequence_parallel=True,
                ),
            )
            critic_train = RPCAllocation(
                rpc=self.rpcs["critic_train"],
                device_mesh=DeviceMesh(
                    n_nodes=1,
                    n_gpus_per_node=8,
                    mapping=np.array([[0, 0, 0, 0, 1, 1, 1, 1]], dtype=np.int32),
                    global_mesh_name=self.nodelist,
                ),
                parallel=ParallelismConfig(
                    data_parallel_size=2 if critic_size <= 7 else 1,
                    pipeline_parallel_size=1,
                    model_parallel_size=2 if critic_size <= 7 else 4,
                    use_sequence_parallel=True,
                ),
            )
        else:
            actor_train_n_nodes = min(
                math.ceil(self.n_nodes * actor_size / (actor_size + critic_size)),
                self.n_nodes - 1,
            )
            critic_train_n_nodes = self.n_nodes - actor_train_n_nodes

            actor_train_mapping = np.zeros((self.n_nodes, 8), dtype=np.int32)
            actor_train_mapping[:actor_train_n_nodes, :] = 1
            actor_train = RPCAllocation(
                rpc=self.rpcs["actor_train"],
                device_mesh=DeviceMesh(
                    n_nodes=self.n_nodes,
                    n_gpus_per_node=8,
                    mapping=actor_train_mapping,
                    global_mesh_name=self.nodelist,
                ),
                parallel=ParallelismConfig(
                    data_parallel_size=2,
                    pipeline_parallel_size=actor_train_n_nodes,
                    model_parallel_size=4,
                    use_sequence_parallel=True,
                ),
            )

            critic_train_mapping = np.zeros((self.n_nodes, 8), dtype=np.int32)
            critic_train_mapping[actor_train_n_nodes:, :] = 1
            critic_train = RPCAllocation(
                rpc=self.rpcs["critic_train"],
                device_mesh=DeviceMesh(
                    n_nodes=self.n_nodes,
                    n_gpus_per_node=8,
                    mapping=critic_train_mapping,
                    global_mesh_name=self.nodelist,
                ),
                parallel=ParallelismConfig(
                    data_parallel_size=2,
                    pipeline_parallel_size=critic_train_n_nodes,
                    model_parallel_size=4,
                    use_sequence_parallel=True,
                ),
            )
        # level 3
        ref_inf = RPCAllocation(
            rpc=self.rpcs["ref_inf"],
            device_mesh=DeviceMesh(
                n_nodes=self.n_nodes,
                n_gpus_per_node=8,
                mapping=np.ones((self.n_nodes, 8), dtype=np.int32),
                global_mesh_name=self.nodelist,
            ),
            parallel=ParallelismConfig(
                data_parallel_size=2,
                pipeline_parallel_size=self.n_nodes,
                model_parallel_size=4,
            ),
        )
        # level 4
        if self.n_nodes == 1:
            rew_inf = RPCAllocation(
                rpc=self.rpcs["rew_inf"],
                device_mesh=DeviceMesh(
                    n_nodes=1,
                    n_gpus_per_node=8,
                    mapping=np.array([[1, 1, 1, 1, 0, 0, 0, 0]], dtype=np.int32),
                    global_mesh_name=self.nodelist,
                ),
                parallel=ParallelismConfig(
                    data_parallel_size=2,
                    pipeline_parallel_size=1,
                    model_parallel_size=2,
                ),
            )
            critic_inf = RPCAllocation(
                rpc=self.rpcs["critic_inf"],
                device_mesh=DeviceMesh(
                    n_nodes=1,
                    n_gpus_per_node=8,
                    mapping=np.array([[0, 0, 0, 0, 1, 1, 1, 1]], dtype=np.int32),
                    global_mesh_name=self.nodelist,
                ),
                parallel=ParallelismConfig(
                    data_parallel_size=2,
                    pipeline_parallel_size=1,
                    model_parallel_size=2,
                ),
            )
        else:
            rew_inf_n_nodes = math.ceil(self.n_nodes / 2)
            rew_inf_mapping = np.zeros((self.n_nodes, 8), dtype=np.int32)
            rew_inf_mapping[:rew_inf_n_nodes, :] = 1
            rew_inf = RPCAllocation(
                rpc=self.rpcs["rew_inf"],
                device_mesh=DeviceMesh(
                    n_nodes=self.n_nodes,
                    n_gpus_per_node=8,
                    mapping=rew_inf_mapping,
                    global_mesh_name=self.nodelist,
                ),
                parallel=ParallelismConfig(
                    data_parallel_size=2,
                    pipeline_parallel_size=rew_inf_n_nodes,
                    model_parallel_size=4,
                ),
            )

            critic_inf_n_nodes = self.n_nodes - rew_inf_n_nodes
            critic_inf_mapping = np.zeros((self.n_nodes, 8), dtype=np.int32)
            critic_inf_mapping[rew_inf_n_nodes:, :] = 1
            critic_inf = RPCAllocation(
                rpc=self.rpcs["critic_inf"],
                device_mesh=DeviceMesh(
                    n_nodes=self.n_nodes,
                    n_gpus_per_node=8,
                    mapping=critic_inf_mapping,
                    global_mesh_name=self.nodelist,
                ),
                parallel=ParallelismConfig(
                    data_parallel_size=2,
                    pipeline_parallel_size=critic_inf_n_nodes,
                    model_parallel_size=4,
                ),
            )
        return [actor_gen, actor_train, ref_inf, rew_inf, critic_inf, critic_train]



register_quickstart_exp("ppo", PPOConfig)<|MERGE_RESOLUTION|>--- conflicted
+++ resolved
@@ -3,37 +3,15 @@
 from reallm.api.core.dfg import ModelFamily, ModelInterface, ModelInterfaceType, ModelRPC
 from reallm.api.core.system_api import *
 from reallm.api.quickstart.dataset import PromptOnlyDatasetConfig
-<<<<<<< HEAD
 from reallm.api.quickstart.entrypoint import register_quickstart_exp
 from reallm.api.quickstart.model import get_real_model_config, ModelTrainEvalConfig, ParallelismConfig
 from reallm.base.topology import PipeModelDataParallelTopology
-import reallm.base.logging as logging
-
-logger = logging.getLogger("PPO exp", "colored")
-
-
-def get_topo(
-    parallel: ParallelismConfig,
-    gradient_checkpointing: bool,
-    max_prompt_len: Optional[int] = None,
-) -> PipeModelDataParallelTopology:
-    return PipeModelDataParallelTopology(
-        num_mp=parallel.model_parallel_size,
-        num_pp=parallel.pipeline_parallel_size,
-        num_dp=parallel.data_parallel_size,
-        sequence_parallel=parallel.use_sequence_parallel,
-        gradient_checkpointing=gradient_checkpointing,
-        max_prompt_len=max_prompt_len,
-    )
-
-=======
 from reallm.api.quickstart.device_mesh import AllocationConfig, DeviceMesh, RPCAllocation
 from reallm.api.quickstart.entrypoint import register_quickstart_exp
 from reallm.api.quickstart.model import ModelTrainEvalConfig, ParallelismConfig
 from reallm.experiments.common.common import CommonExperimentConfig
 from reallm.experiments.common.utils import *
 import reallm.base.logging as logging
->>>>>>> 4849f25a
 
 logger = logging.getLogger("PPO exp", "colored")
 
@@ -129,115 +107,7 @@
         if self.is_rew_lora or self.rew_lora_path is not None:
             raise NotImplementedError("Rew LoRA is not supported yet.")
 
-<<<<<<< HEAD
-        self.world_size = get_world_size(self.actor_gen_parallel)
-
-        self.critic_train_ws = get_world_size(self.critic.parallel)
-        self.actor_train_ws = get_world_size(self.actor.parallel)
-        train_ws = self.actor_train_ws + self.critic_train_ws
-
-        self.ref_inf_ws = get_world_size(self.ref.parallel)
-        self.rew_inf_ws = get_world_size(self.rew.parallel)
-        self.critic_inf_ws = get_world_size(self.critic_inf_parallel)
-        inf_ws = self.ref_inf_ws + self.rew_inf_ws + self.critic_inf_ws
-
-        if (self.world_size != train_ws) or (self.world_size != inf_ws):
-            raise ValueError(
-                "World size of generate, inference, and training must be the same. "
-                "This is the restriction of this heuristic PPO execution plan. "
-                f"Current world sizes are: (actor_train={self.actor_train_ws}, critic_train={self.critic_train_ws}, "
-                f"ref_inf={self.ref_inf_ws}, rew_inf={self.rew_inf_ws}, critic_inf={self.critic_inf_ws}, "
-                f"actor_gen={self.world_size}).")
-
-    def scheduling_setup(self) -> ExperimentScheduling:
-        return ExperimentScheduling(
-            master_worker=TasksGroup(
-                count=1,
-                scheduling=Scheduling.master_worker_default(
-                    cpu=4,
-                    mem=20000,
-                ),
-            ),
-            model_worker=TasksGroup(
-                count=self.world_size,
-                scheduling=Scheduling.model_worker_default(
-                    cpu=4,
-                    gpu=1,
-                    gpu_type="tesla",
-                    mem=100000,
-                ),
-            ),
-        )
-
-    def initial_setup(self) -> ExperimentConfig:
-        dataset = Dataset(
-            "prompt",
-            args=dict(
-                dataset_path=self.dataset.path,
-                max_length=self.dataset.max_prompt_len,
-                pad_to_max_length=self.dataset.pad_to_max_length,
-            ),
-        )
-
-        generation_kwargs = dict(
-            max_new_tokens=self.ppo.max_new_tokens,
-            min_new_tokens=self.ppo.min_new_tokens,
-            greedy=self.ppo.greedy,
-            top_p=self.ppo.top_p,
-            top_k=self.ppo.top_k,
-            temperature=self.ppo.temperature,
-        )
-
-        # FIXME: init_critic_from_actor is just for debugging
-        def _make_model_config(cfg: ModelTrainEvalConfig, init_critic_from_actor=False):
-            return get_real_model_config(
-                model_path=cfg.path,
-                hf_model_family=cfg.type._class,
-                is_critic=cfg.type.is_critic,
-                init_critic_from_actor=init_critic_from_actor,
-                dtype="bf16" if cfg.enable_bf16 else "fp16",
-                lora=cfg.lora,
-            )
-
-        actor_model = _make_model_config(self.actor)
-        ref_model = _make_model_config(self.ref)
-        # FIXME:
-        critic_model = _make_model_config(self.critic, True)
-        rw_model = _make_model_config(self.rew)
-
-        def _make_train_backend_config(cfg: ModelTrainEvalConfig):
-            return ModelBackend(
-                "deepspeed",
-                args=dict(
-                    optimizer_name="adam",
-                    optimizer_config=dict(
-                        lr=cfg.optimizer.lr,
-                        weight_decay=cfg.optimizer.weight_decay,
-                        eps=cfg.optimizer.eps,
-                        betas=(cfg.optimizer.beta1, cfg.optimizer.beta2),
-                    ),
-                    lr_scheduler_type=cfg.optimizer.lr_scheduler_type,
-                    warmup_steps_proportion=cfg.optimizer.warmup_steps_proportion,
-                    min_lr_ratio=cfg.optimizer.min_lr_ratio,
-                    zero_stage=(cfg.zero_stage if parallel.pipeline_parallel_size == 1 else min(
-                        cfg.zero_stage, 1)),
-                    offload_optimizer_state=cfg.optimizer.offload,
-                    offload_param=cfg.offload,
-                    enable_bf16=cfg.enable_bf16,
-                    enable_fp16=cfg.enable_fp16,
-                ),
-            )
-
-        actor_backend = _make_train_backend_config(self.actor)
-        critic_backend = _make_train_backend_config(self.critic)
-
-        def inf_backend(parallel_cfg: ParallelismConfig):
-            return ModelBackend("pipe_inference" if parallel_cfg.pipeline_parallel_size > 1 else "null")
-
-        ppo_kwargs = dict(
-=======
         self.ppo_kwargs = dict(
->>>>>>> 4849f25a
             n_minibatches=self.ppo.ppo_n_minibatches,
             kl_ctl=self.ppo.kl_ctl,
             discount=self.ppo.discount,
@@ -653,5 +523,4 @@
         return [actor_gen, actor_train, ref_inf, rew_inf, critic_inf, critic_train]
 
 
-
 register_quickstart_exp("ppo", PPOConfig)