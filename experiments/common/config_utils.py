--- conflicted
+++ resolved
@@ -30,11 +30,7 @@
             from_type=from_model_type,
             tokenizer_path=tokenizer_path,
             init_from_scratch=(init_from_scratch or pp_size > 1),
-<<<<<<< HEAD
-            config_only=pp_size > 1,
-=======
             no_param_instantiation=(pp_size > 1),
->>>>>>> e072f1c8
         ),
     )
     if is_critic:
