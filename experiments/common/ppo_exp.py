import functools

from api.config import *
from api.dfg import ModelInterfaceType, ModelRPC
from base.topology import PipeModelDataParallelTopology
from experiments.common.config_utils import get_flash_mqat_model_config
import base.logging as logging

logger = logging.getLogger("PPO exp", "colored")

rollout = ModelRPC(
    "actor",
    ModelInterfaceType.GENERATE,
    input_data=["prompts", "prompt_att_mask"],
    output_data=[
        "seq_no_eos_mask",
        "packed_seq",
        "cu_seqlens",
        "packed_logprobs",
        "packed_logits_mask",
        "prompt_mask",
    ],
)
inf_reward = ModelRPC(
    "reward",
    ModelInterfaceType.INFERENCE,
    input_data=["packed_seq", "cu_seqlens"],
    input_key_remap={"packed_seq": "packed_input_ids"},
    output_data=["scores"],
    output_key_remap={"scores": "rewards"},
    dp_broker_type="packed",
)

inf_ref_logits = ModelRPC(
    "ref",
    ModelInterfaceType.INFERENCE,
    input_data=[
        "packed_seq",
        "cu_seqlens",
        "packed_logits_mask",
    ],
    output_data=["logprobs"],
    output_key_remap={"logprobs": "packed_ref_logprobs"},
    dp_broker_type="packed",
)

inf_values = ModelRPC(
    "critic",
    ModelInterfaceType.INFERENCE,
    input_data=["packed_seq", "cu_seqlens", "seq_no_eos_mask"],
    output_data=["scores"],
    output_key_remap={"scores": "values"},
    dp_broker_type="packed",
)

train_actor = ModelRPC(
    "actor",
    ModelInterfaceType.TRAIN_STEP,
    input_data=[
        "packed_seq",
        "cu_seqlens",
        "packed_logprobs",
        "packed_ref_logprobs",
        "rewards",
        "values",
        "prompt_mask",
        "seq_no_eos_mask",
        "packed_logits_mask",
    ],
    log_return_value=True,
    dp_broker_type="packed",
)

train_critic = ModelRPC(
    "critic",
    ModelInterfaceType.TRAIN_STEP,
    input_data=[
        "packed_seq",
        "cu_seqlens",
        "packed_logprobs",
        "packed_ref_logprobs",
        "rewards",
        "values",
        "prompt_mask",
        "seq_no_eos_mask",
    ],
    dp_broker_type="packed",
    log_return_value=True,
)


@dataclasses.dataclass
class PPOExperiment(Experiment):
    sft_model_path: Optional[str] = None
    rew_model_path: Optional[str] = None

    tokenizer_path: Optional[str] = None  # Since we use SFT model, we need to specify HF tokenizer path

    seed: int = 1
    total_train_epochs: int = 1
    save_freq_steps: int = 20

    is_sft_lora: bool = False
    is_sft_pipe: bool = False
    sft_base_model_type: Optional[str] = None
    sft_lora_path: Optional[str] = None

    is_rew_lora: bool = False
    is_rew_pipe: bool = False
    rew_base_model_type: Optional[str] = None
    rew_lora_path: Optional[str] = None
    rew_head_path: Optional[str] = None
    # actor model
    actor_dp_size: int = 1
    actor_mp_size: int = 1
    actor_pp_size: int = 1
    actor_use_lora: bool = False
    actor_lora_scaling: float = 32.0
    actor_lora_dim: int = 32
    actor_enable_fp16: bool = True
    actor_enable_bf16: bool = False
    actor_gradient_checkpointing: bool = True
    actor_num_pipeline_micro_batches: Optional[int] = None
    actor_use_sequence_parallel: bool = False
    # critic model
    critic_dp_size: int = 1
    critic_mp_size: int = 1
    critic_pp_size: int = 1
    critic_use_lora: bool = False
    critic_lora_scaling: float = 32.0
    critic_lora_dim: int = 32
    critic_enable_fp16: bool = True
    critic_enable_bf16: bool = False
    critic_gradient_checkpointing: bool = True
    critic_num_pipeline_micro_batches: Optional[int] = None
    critic_use_sequence_parallel: bool = False
    # ref model
    ref_dp_size: int = 1
    offload_ref: bool = False
    ref_enable_bf16: bool = False
    ref_mp_size: int = 1
    ref_pp_size: int = 1
    ref_num_pipeline_micro_batches: Optional[int] = None
    ref_use_sequence_parallel: bool = False
    # reward model
    rew_dp_size: int = 1  # Since reward model is usually not large, we disable PP and TP for it.
    offload_reward: bool = False
    rew_enable_bf16: bool = False
    # dataset
    max_prompt_len: int = 256
    batch_size: int = 256
    dataset_path: str = "/lustre/fw/datasets/imdb/rl/ppo_prompt.jsonl"
    # actor optimizer
    actor_lr: float = 9.65e-6
    actor_weight_decay: float = 0.0
    actor_adam_betas: tuple = (0.9, 0.95)
    actor_lr_scheduler_type: str = "linear"
    actor_warmup_proportion: float = 0.075
    actor_adam_eps: float = 1e-5
    actor_min_lr_ratio: float = 0.0
    actor_zero_stage: int = 2
    actor_partition_method: Optional[str] = "parameters"
    offload_actor_param: bool = False
    offload_actor_optimizer_states: bool = False
    # critic optimizer
    critic_lr: float = 5e-6
    critic_weight_decay: float = 0.0
    critic_adam_betas: tuple = (0.9, 0.95)
    critic_lr_scheduler_type: str = "linear"
    critic_warmup_proportion: float = 0.075
    critic_adam_eps: float = 1e-5
    critic_min_lr_ratio: float = 0.0
    critic_zero_stage: int = 2
    critic_partition_method: Optional[str] = "parameters"
    offload_critic_param: bool = False
    offload_critic_optimizer_state: bool = False
    # ppo
    rew_output_scaling: float = 1.0
    rew_output_bias: float = 0.0
    max_new_tokens: int = 512
    min_new_tokens: int = 10
    greedy: bool = False
    top_p: float = 1.0
    top_k: int = int(1e9)
    temperature: float = 1.0
    ppo_n_minibatches: int = 8
    kl_ctl: float = 0.1
    adv_norm: bool = False
    discount: float = 1.0
    gae_lambda: float = 1.0
    eps_clip: float = 0.2
    value_eps_clip: float = 0.2
    max_reward_clip: float = 20.0
    use_adaptive_kl_ctl: bool = False
    early_stop_imp_ratio: float = 5.0
    value_norm: bool = False
    value_norm_type: str = dataclasses.field(metadata={"choices": ["exp", "ma"]}, default="exp")
    value_norm_beta: float = 0.99995
    value_norm_eps: float = 1e-5
    # benchmark
    hybrid_engine: bool = False
    benchmark: bool = False

    def __post_init__(self):
        if self.actor_pp_size < 1 or self.actor_dp_size < 1 or self.actor_mp_size < 1:
            raise ValueError("pp_size, mp_size and dp_size must be positive integers.")
        if self.actor_pp_size > 1 and self.actor_use_lora:
            raise ValueError("Use LoRA with pipeline parallel is not supported.")
        if self.critic_pp_size < 1 or self.critic_dp_size < 1 or self.critic_mp_size < 1:
            raise ValueError("pp_size, mp_size and dp_size must be positive integers.")
        if self.critic_pp_size > 1 and self.critic_use_lora:
            raise ValueError("Use LoRA with pipeline parallel is not supported.")

        if self.is_sft_lora and (self.sft_lora_path is None or self.sft_base_model_type is None):
            raise ValueError("sft_lora_path and base_model_type must be specified when is_sft_lora is True.")
        if self.is_rew_lora and (self.rew_lora_path is None or self.rew_base_model_type is None
                                 or self.rew_head_path is None):
            raise ValueError(
                "rew_lora_path, rew_base_model_type and rew_head_path must be specified when is_rw_lora is True."
            )

        if self.actor_enable_bf16 and (self.actor_pp_size > 1 or self.actor_mp_size):
            raise ValueError("Use bf16 with pipeline parallel or model parallel is not supported.")
        if self.critic_enable_bf16 and (self.critic_pp_size > 1 or self.critic_mp_size):
            raise ValueError("Use bf16 with pipeline parallel or model parallel is not supported.")
        if self.ref_enable_bf16 and (self.ref_pp_size > 1 or self.ref_mp_size > 1):
            raise ValueError("Use bf16 with pipeline parallel or model parallel is not supported.")

        self.n_actors = int(self.actor_pp_size * self.actor_dp_size * self.actor_mp_size)
        self.n_critics = int(self.critic_pp_size * self.critic_dp_size * self.critic_mp_size)
        self.n_rewards = self.rew_dp_size
        self.n_refs = int(self.ref_pp_size * self.ref_dp_size * self.ref_mp_size)

        if self.benchmark:
            logger.warning("Benchmark mode is enabled. This will forcely set some experiment parameters. "
                           "Please check experiment configuration for details.")
            self.benchmark_steps = 30
            self.save_freq_steps = None
            self.is_sft_lora = self.is_sft_pipe = False
            self.is_rew_lora = self.is_rew_pipe = False
            self.tokenizer_path = self.sft_model_path
            logger.warning(f"Benchmark enabled. Please ensure sft_model_path={self.sft_model_path} and "
                           f"{self.rew_model_path} are a valid HF models (instead SFT or RW models). "
                           f"All models in the benchmark mode will initialize directly from HF models. "
                           "Also make sure the tokenizers are the same. We don't do any check here.")
            self.actor_use_lora = self.critic_use_lora = False
            self.dataset_path = "/lustre/fw/datasets/imdb/rl/ppo_prompt.jsonl"
            self.use_adaptive_kl_ctl = False
            self.early_stop_imp_ratio = 1e10
            self.top_k = 1000000
            self.top_p = 1.0

    def scheduling_setup(self) -> ExperimentScheduling:
        return ExperimentScheduling(
            data_worker=TasksGroup(
                count=1,
                scheduling=Scheduling.data_worker_default(
                    cpu=2,
                    mem=10000,
                ),
            ),
            master_worker=TasksGroup(
                count=1,
                scheduling=Scheduling.master_worker_default(
                    cpu=4,
                    mem=100000,
                ),
            ),
            model_worker=[
                TasksGroup(
                    count=self.n_actors,
                    scheduling=Scheduling.model_worker_default(
                        cpu=4,
                        gpu=1,
                        gpu_type="tesla",
                        mem=100000,
                    ),
                ),
                TasksGroup(
                    count=self.n_critics,
                    scheduling=Scheduling.model_worker_default(
                        cpu=4,
                        gpu=1,
                        gpu_type="tesla",
                        mem=100000,
                    ),
                ),
                TasksGroup(
                    count=self.n_rewards,
                    scheduling=Scheduling.model_worker_default(
                        cpu=4,
                        gpu=1,
                        gpu_type="tesla",
                        mem=100000,
                    ),
                ),
                TasksGroup(
                    count=self.n_refs,
                    scheduling=Scheduling.model_worker_default(
                        cpu=4,
                        gpu=1,
                        gpu_type="tesla",
                        mem=100000,
                    ),
                ),
            ],
        )

    def initial_setup(self) -> ExperimentConfig:
        dataset = Dataset(
            "prompt",
            args=dict(
                dataset_path=self.dataset_path,
                max_prompt_len=self.max_prompt_len,
                pad_to_max_length=False,  # since we only have one dataloader, it's ok to use without padding
            ),
        )
        dataloader = DataLoader(
            "default",
            args=dict(
                shuffle=True,
                drop_last=True,
                batch_size=self.batch_size,
            ),
        )
        data_worker = [
            DataWorker(
                tokenizer_name_or_path=self.tokenizer_path,
                datasets=[dataset],
                dataloader=dataloader,
                seed=self.seed,
            )
        ]

        generation_kwargs = dict(
            max_new_tokens=self.max_new_tokens,
            min_new_tokens=self.min_new_tokens,
            greedy=self.greedy,
            top_p=self.top_p,
            top_k=self.top_k,
            temperature=self.temperature,
        )

        if self.benchmark or self.is_sft_lora:
            actor_model_type = ref_model_type = self.sft_base_model_type
        else:
            actor_model_type = "self"
            if self.is_sft_pipe and self.ref_mp_size == 1 and self.ref_pp_size == 1:
                ref_model_type = "pipe"
            else:
                ref_model_type = "self"

        actor_model = get_flash_mqat_model_config(
            model_path=self.sft_model_path,
            from_model_type=actor_model_type,
            tokenizer_path=self.tokenizer_path,
            pp_size=self.actor_pp_size,
            mp_size=self.actor_mp_size,
            dp_size=self.actor_dp_size,
            is_critic=False,
            use_lora=self.actor_use_lora,
            lora_dim=self.actor_lora_dim,
            lora_scaling=self.actor_lora_scaling,
            is_sft_lora=self.is_sft_lora,
            sft_lora_path=self.sft_lora_path,
            partition_method=self.actor_partition_method,
            sequence_parallel=self.actor_use_sequence_parallel,
            dtype="bf16" if self.actor_enable_bf16 else "fp16",
        )

        ref_model = get_flash_mqat_model_config(
            model_path=self.sft_model_path,
            from_model_type=ref_model_type,
            tokenizer_path=self.tokenizer_path,
            pp_size=self.ref_pp_size,
            mp_size=self.ref_mp_size,
            dp_size=self.ref_dp_size,
            is_critic=False,
            use_lora=False,
            lora_dim=self.actor_lora_dim,
            lora_scaling=self.actor_lora_scaling,
            is_sft_lora=self.is_sft_lora,
            sft_lora_path=self.sft_lora_path,
            sequence_parallel=self.ref_use_sequence_parallel,
            dtype="bf16" if self.ref_enable_bf16 else "fp16",
        )

        if self.benchmark:
            critic_from_type = rew_from_type = self.rew_base_model_type
        elif self.is_rew_lora:
            if self.is_sft_lora:
                critic_from_type = rew_from_type = self.rew_base_model_type
            else:
                critic_from_type = rew_from_type = "sft"
        else:
            if self.is_sft_pipe and self.critic_mp_size == 1 and self.critic_pp_size == 1:
                critic_from_type = "pipe"
            else:
                critic_from_type = "self"
            if self.is_sft_pipe:
                rew_from_type = "pipe"
            else:
                rew_from_type = "self"

        rw_model = get_flash_mqat_model_config(
            model_path=self.rew_model_path,
            from_model_type=rew_from_type,
            tokenizer_path=self.tokenizer_path,
            pp_size=1,
            mp_size=1,
            dp_size=self.rew_dp_size,
            is_critic=True,
            use_lora=False,
            lora_dim=self.critic_lora_dim,
            lora_scaling=self.critic_lora_scaling,
            is_sft_lora=self.is_sft_lora,
            sft_lora_path=self.sft_lora_path,
            is_rew_lora=self.is_rew_lora,
            rew_lora_path=self.rew_lora_path,
            v_head_path=self.rew_head_path,
            sequence_parallel=False,
            dtype="bf16" if self.rew_enable_bf16 else "fp16",
        )

        critic_model = get_flash_mqat_model_config(
            model_path=self.rew_model_path,
            from_model_type=critic_from_type,
            tokenizer_path=self.tokenizer_path,
            pp_size=self.critic_pp_size,
            mp_size=self.critic_mp_size,
            dp_size=self.critic_dp_size,
            is_critic=True,
            use_lora=self.critic_use_lora,
            lora_dim=self.critic_lora_dim,
            lora_scaling=self.critic_lora_scaling,
            is_sft_lora=self.is_sft_lora,
            sft_lora_path=self.sft_lora_path,
            is_rew_lora=self.is_rew_lora,
            rew_lora_path=self.rew_lora_path,
            v_head_path=self.rew_head_path,
            partition_method=self.critic_partition_method,
            sequence_parallel=self.critic_use_sequence_parallel,
            dtype="bf16" if self.critic_enable_bf16 else "fp16",
            # NOTE: critic is not scaled as rewards
        )

        # actor train backend
        actor_backend = ModelBackend(
            "ds_train",
            args=dict(optimizer_name="adam",
                      optimizer_config=dict(
                          lr=self.actor_lr,
                          weight_decay=self.actor_weight_decay,
                          eps=self.actor_adam_eps,
                          betas=self.actor_adam_betas,
                      ),
                      lr_scheduler_type=self.actor_lr_scheduler_type,
                      warmup_steps_proportion=self.actor_warmup_proportion,
                      min_lr_ratio=self.actor_min_lr_ratio,
                      zero_stage=min(1, self.actor_zero_stage) if self.actor_pp_size > 0 else 2,
                      gradient_checkpointing=self.actor_gradient_checkpointing,
                      num_pipeline_stages=self.actor_pp_size,
                      engine_type="pipe" if self.actor_pp_size > 1 else "deepspeed",
                      offload_param=self.offload_actor_param,
                      offload_optimizer_state=self.offload_actor_optimizer_states,
                      enable_hybrid_engine=self.hybrid_engine,
                      num_pipeline_micro_batches=self.actor_num_pipeline_micro_batches,
                      enable_fp16=self.actor_enable_fp16,
                      enable_bf16=self.actor_enable_bf16,
                      sequence_parallel=self.actor_use_sequence_parallel),
        )
        # critic train backend
        critic_backend = ModelBackend(
            "ds_train",
<<<<<<< HEAD
            args=dict(
                optimizer_name="adam",
                optimizer_config=dict(
                    lr=self.critic_lr,
                    weight_decay=self.critic_weight_decay,
                    eps=self.critic_adam_eps,
                    betas=self.critic_adam_betas,
                ),
                lr_scheduler_type=self.critic_lr_scheduler_type,
                warmup_steps_proportion=self.critic_warmup_proportion,
                min_lr_ratio=self.critic_min_lr_ratio,
                zero_stage=min(1, self.critic_zero_stage) if self.critic_pp_size > 0 else 2,
                gradient_checkpointing=self.critic_gradient_checkpointing,
                num_pipeline_stages=self.critic_pp_size,
                engine_type="pipe" if self.critic_pp_size > 1 else "deepspeed",
                offload_param=self.offload_critic_param,
                offload_optimizer_state=self.offload_critic_optimizer_state,
                num_pipeline_micro_batches=self.critic_num_pipeline_micro_batches,
                enable_fp16=self.critic_enable_fp16,
                enable_bf16=self.critic_enable_bf16,
            ),
=======
            args=dict(optimizer_name="adam",
                      optimizer_config=dict(
                          lr=self.critic_lr,
                          weight_decay=self.critic_weight_decay,
                          eps=self.critic_adam_eps,
                          betas=self.critic_adam_betas,
                      ),
                      lr_scheduler_type=self.critic_lr_scheduler_type,
                      warmup_steps_proportion=self.critic_warmup_proportion,
                      min_lr_ratio=self.critic_min_lr_ratio,
                      zero_stage=min(1, self.critic_zero_stage) if self.critic_pp_size > 0 else 2,
                      gradient_checkpointing=self.critic_gradient_checkpointing,
                      num_pipeline_stages=self.critic_pp_size,
                      engine_type="pipe" if self.critic_pp_size > 1 else "deepspeed",
                      offload_param=self.offload_critic_param,
                      offload_optimizer_state=self.offload_critic_optimizer_states,
                      num_pipeline_micro_batches=self.critic_num_pipeline_micro_batches,
                      enable_fp16=self.critic_enable_fp16,
                      enable_bf16=self.critic_enable_bf16,
                      sequence_parallel=self.critic_use_sequence_parallel),
>>>>>>> 538a58d7
        )

        ref_backend = ModelBackend(
            "ds_inference",
            args=dict(
                enable_fp16=(not self.ref_enable_bf16),
                zero_stage=3 if self.offload_ref else 0,
                offload=self.offload_ref,
                enable_bf16=self.ref_enable_bf16,
                engine_type="pipe" if self.ref_pp_size > 1 else "deepspeed",
                num_pipeline_micro_batches=self.ref_num_pipeline_micro_batches,
                sequence_parallel=self.ref_use_sequence_parallel,
            ),
        )
        rw_backend = ModelBackend(
            "ds_inference",
            args=dict(
                enable_fp16=(not self.rew_enable_bf16),
                zero_stage=3 if self.offload_reward else 0,
                offload=self.offload_reward,
                enable_bf16=self.rew_enable_bf16,
            ),
        )

        ppo_kwargs = dict(
            n_minibatches=self.ppo_n_minibatches,
            kl_ctl=self.kl_ctl,
            discount=self.discount,
            gae_lambda=self.gae_lambda,
            eps_clip=self.eps_clip,
            value_eps_clip=self.value_eps_clip,
            max_reward_clip=self.max_reward_clip,
            adaptive_kl_ctl=self.use_adaptive_kl_ctl,
            value_norm=self.value_norm,
            value_norm_type=self.value_norm_type,
            value_norm_beta=self.value_norm_beta,
            value_norm_eps=self.value_norm_eps,
        )

        actor_interface = ModelInterface(
            "flash_actor",
            args={
                **copy.deepcopy(ppo_kwargs),
                "generation_config": generation_kwargs,
                "early_stop_imp_ratio": self.early_stop_imp_ratio,
                "force_no_logits_mask": self.benchmark,  # For benchmark only
                "adv_norm": self.adv_norm,
            },
        )
        ref_interface = copy.deepcopy(actor_interface)
        ref_interface.args["enable_save"] = False

        critic_interface = ModelInterface(
            "flash_critic",
            args=copy.deepcopy(ppo_kwargs),
        )
        rw_interface = ModelInterface("flash_paired_rw",
                                      args=dict(enable_save=False,
                                                output_scaling=self.rew_output_scaling,
                                                output_bias=self.rew_output_bias))

        actor_topo = PipeModelDataParallelTopology(num_pp=self.actor_pp_size,
                                                   num_mp=self.actor_mp_size,
                                                   num_dp=self.actor_dp_size)
        critic_topo = PipeModelDataParallelTopology(num_pp=self.critic_pp_size,
                                                    num_mp=self.critic_mp_size,
                                                    num_dp=self.critic_dp_size)
        ref_topo = PipeModelDataParallelTopology(num_pp=self.ref_pp_size,
                                                 num_mp=self.ref_mp_size,
                                                 num_dp=self.ref_dp_size)
        rw_topo = PipeModelDataParallelTopology(num_pp=1, num_mp=1, num_dp=self.rew_dp_size)
        model_worker = ([
            ModelWorker(
                seed=self.seed,
                model=actor_model,
                backend=actor_backend,
                interface=actor_interface,
                model_name="actor",
                topo=actor_topo,
                dp_rank=actor_topo.get_coord(i).data,
                pp_rank=actor_topo.get_coord(i).pipe,
                mp_rank=actor_topo.get_coord(i).model,
                cuda_cache_cleanliness=(not self.benchmark),
            ) for i in range(self.n_actors)
        ] + [
            ModelWorker(
                seed=self.seed,
                model=critic_model,
                backend=critic_backend,
                interface=critic_interface,
                model_name="critic",
                topo=critic_topo,
                dp_rank=critic_topo.get_coord(i).data,
                pp_rank=critic_topo.get_coord(i).pipe,
                mp_rank=critic_topo.get_coord(i).model,
                cuda_cache_cleanliness=(not self.benchmark),
            ) for i in range(self.n_critics)
        ] + [
            ModelWorker(
                seed=self.seed,
                model=rw_model,
                backend=rw_backend,
                interface=rw_interface,
                model_name="reward",
                dp_rank=rw_topo.get_coord(i).data,
                pp_rank=rw_topo.get_coord(i).pipe,
                mp_rank=rw_topo.get_coord(i).model,
                topo=rw_topo,
                cuda_cache_cleanliness=(not self.benchmark),
            ) for i in range(self.n_rewards)
        ] + [
            ModelWorker(
                seed=self.seed,
                model=ref_model,
                backend=ref_backend,
                interface=ref_interface,
                model_name="ref",
                dp_rank=ref_topo.get_coord(i).data,
                pp_rank=ref_topo.get_coord(i).pipe,
                mp_rank=ref_topo.get_coord(i).model,
                topo=ref_topo,
                cuda_cache_cleanliness=(not self.benchmark),
            ) for i in range(self.n_refs)
        ])

        return ExperimentConfig(
            total_train_epochs=self.total_train_epochs,
            benchmark_steps=getattr(self, "benchmark_steps", None),
            save_frequency_steps=self.save_freq_steps,
            model_rpcs=[rollout, inf_ref_logits, inf_reward, inf_values, train_actor, train_critic],
            data_worker=data_worker,
            model_worker=model_worker,
        )<|MERGE_RESOLUTION|>--- conflicted
+++ resolved
@@ -472,29 +472,6 @@
         # critic train backend
         critic_backend = ModelBackend(
             "ds_train",
-<<<<<<< HEAD
-            args=dict(
-                optimizer_name="adam",
-                optimizer_config=dict(
-                    lr=self.critic_lr,
-                    weight_decay=self.critic_weight_decay,
-                    eps=self.critic_adam_eps,
-                    betas=self.critic_adam_betas,
-                ),
-                lr_scheduler_type=self.critic_lr_scheduler_type,
-                warmup_steps_proportion=self.critic_warmup_proportion,
-                min_lr_ratio=self.critic_min_lr_ratio,
-                zero_stage=min(1, self.critic_zero_stage) if self.critic_pp_size > 0 else 2,
-                gradient_checkpointing=self.critic_gradient_checkpointing,
-                num_pipeline_stages=self.critic_pp_size,
-                engine_type="pipe" if self.critic_pp_size > 1 else "deepspeed",
-                offload_param=self.offload_critic_param,
-                offload_optimizer_state=self.offload_critic_optimizer_state,
-                num_pipeline_micro_batches=self.critic_num_pipeline_micro_batches,
-                enable_fp16=self.critic_enable_fp16,
-                enable_bf16=self.critic_enable_bf16,
-            ),
-=======
             args=dict(optimizer_name="adam",
                       optimizer_config=dict(
                           lr=self.critic_lr,
@@ -515,7 +492,6 @@
                       enable_fp16=self.critic_enable_fp16,
                       enable_bf16=self.critic_enable_bf16,
                       sequence_parallel=self.critic_use_sequence_parallel),
->>>>>>> 538a58d7
         )
 
         ref_backend = ModelBackend(
