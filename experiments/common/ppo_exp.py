--- conflicted
+++ resolved
@@ -170,11 +170,7 @@
     critic_zero_stage: int = 2
     critic_partition_method: Optional[str] = "parameters"
     offload_critic_param: bool = False
-<<<<<<< HEAD
     offload_critic_optimizer_state: bool = False
-=======
-    offload_critic_optimizer_states: bool = False
->>>>>>> 238530e2
     # ppo
     rew_output_scaling: float = 1.0
     rew_output_bias: float = 0.0
@@ -198,12 +194,7 @@
     value_norm_type: str = dataclasses.field(metadata={"choices": ["exp", "ma"]}, default="exp")
     value_norm_beta: float = 0.99995
     value_norm_eps: float = 1e-5
-<<<<<<< HEAD
-
-    hybrid_engine: bool = False
-=======
     # benchmark
->>>>>>> 238530e2
     benchmark: bool = False
 
     def __post_init__(self):
