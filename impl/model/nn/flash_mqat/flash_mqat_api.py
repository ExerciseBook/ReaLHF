--- conflicted
+++ resolved
@@ -1005,8 +1005,6 @@
         else:
             comm_plan = self._derive_reparallelize_comm_plan(from_model_name, to_model_name, from_topo,
                                                              to_topo, to_model_config, pg_info)
-<<<<<<< HEAD
-=======
             to_layers_handle_dict = {}
             for step in comm_plan:
                 layer_idx = int(step.param_key.split(".")[0])
@@ -1045,7 +1043,6 @@
             rtgt.to_layer_start_idx,
         )
 
->>>>>>> 421baccd
         comm_volume = 0
 
         n_receiver_portions = max(src_mp_size // dst_mp_size, 1)
