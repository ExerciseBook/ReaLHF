--- conflicted
+++ resolved
@@ -554,7 +554,6 @@
         if dp_rank > 0:  # only save on dp_rank = 0
             return
 
-<<<<<<< HEAD
         tp_rank = self._grid.get_model_parallel_rank()
         save_to_disk(self.state_dict(),
                      save_dir,
@@ -577,47 +576,6 @@
             self.load_state_dict(state_dict)
             
 
-=======
-        keys = list(self.state_dict().keys())
-        # if len(keys) < n_shards:
-        #     raise ValueError(f"state_dict has {len(keys)} keys, but n_shards={n_shards}")
-
-        shard_size = len(keys) // self.num_checkpoint_shards
-        extra = len(keys) % self.num_checkpoint_shards
-        shard_size_list = [shard_size for _ in range(self.num_checkpoint_shards)]
-        shard_size_list[-1] = shard_size + extra
-        start, shards = 0, []
-        for i, size in enumerate(shard_size_list):
-            shard = {}
-            for j in range(start, start + size):
-                shard[keys[j]] = self.state_dict()[keys[j]]
-                # print(f"shard {i} key {keys[j]}")
-            start += size
-            tp_rank = self._grid.get_model_parallel_rank()
-            save_fn = f"pytorch_model-pp-{self.stage_id:02d}-mp-{tp_rank:02d}-s-{i:02d}.bin"
-            save_abs_fn = os.path.join(save_dir, save_fn)
-            torch.save(shard, save_abs_fn)
-
-    def load(self, load_dir):
-        n_shards = 0
-        fn_to_load = []
-        for file in filter(lambda x: x.endswith(".bin"), os.listdir(load_dir)):
-            # filename format should be:
-            # pytorch_model-pp-{pp_index:02d}-tp-{tp_index:02d}-s-{shard_index:02d}
-            pp_stage = int(file.split("-")[2])
-            tp_stage = int(file.split("-")[4])
-            if pp_stage == self.stage_id and tp_stage == self._grid.get_model_parallel_rank():
-                fn_to_load.append(file)
-
-        state_dict = {}
-        for fn in fn_to_load:
-            state_dict.update(torch.load(os.path.join(load_dir, fn)))
-            logger.info(f"loaded shard {fn}")
-            n_shards += 1
-            process_memory_mb(f"after_load_shard_{n_shards}")
-
-        self.load_state_dict(state_dict, strict=True)
->>>>>>> 20ddabe3
         self.num_checkpoint_shards = n_shards
         logger.info("Loaded model from {}".format(load_dir))
         process_memory_mb("after_load_state_dict")
