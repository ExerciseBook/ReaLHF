--- conflicted
+++ resolved
@@ -42,11 +42,8 @@
     engine_type: str = "deepspeed"
     # parallelism args
     num_pipeline_stages: int = 1
-<<<<<<< HEAD
-=======
     num_pipeline_micro_batches: Optional[int] = None
     num_inf_pipeline_mbs: Optional[int] = None
->>>>>>> 57236487
     sequence_parallel: bool = False
     enable_async_p2p_communication: bool = False
     enable_async_instruction: bool = False
@@ -149,11 +146,8 @@
             config=ds_config,
             lr_scheduler=lr_scheduler,
             engine_type=self.engine_type,
-<<<<<<< HEAD
-=======
             num_pipeline_micro_batches=self.num_pipeline_micro_batches,
             num_inf_pipeline_mbs=self.num_inf_pipeline_mbs,
->>>>>>> 57236487
             sequence_parallel=self.sequence_parallel,
             enable_async_p2p_communication=self.enable_async_p2p_communication,
             enable_async_instruction=self.enable_async_instruction)
