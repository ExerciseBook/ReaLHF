from typing import Dict, Optional
import dataclasses
import itertools

<<<<<<< HEAD
try:
    from flash_attn.bert_padding import unpad_input
except ModuleNotFoundError:
    pass

import os

=======
>>>>>>> 7e9c0d81
import torch

from base.namedarray import from_dict, NamedArray, recursive_apply
from impl.model.backend.pipe_engine import DeepSpeedPipelineEngine, StreamPipeEngine
from impl.model.utils.data import gather_packed_shifted_log_probs
from impl.model.utils.save import save_pipeline_model
import api.huggingface
import api.model
import base.logging as logging
import impl.model.nn.flash_mqat as flash_mqat
import impl.model.utils.ppo_functional as ppo_functional

try:
    from flash_attn.bert_padding import unpad_input
except ModuleNotFoundError:  # for cpu docker image
    pass

logger = logging.getLogger("PipePackedPPOInterface")


def _ppo_actor_step(
    logits: torch.FloatTensor,  # [tot_seqlen, vocab_size]
    packed_input_ids: torch.LongTensor,  # [tot_seqlen]
    cu_seqlens: torch.LongTensor,  # [bs+1]
    old_logp: torch.FloatTensor,  # [tot_seqlen-bs]
    ref_logp: torch.FloatTensor,  # [tot_seqlen-bs]
    reward_score: torch.FloatTensor,  # [bs]
    values: torch.FloatTensor,  # [tot_seqlen]
    prompt_mask: torch.FloatTensor,  # [tot_seqlen]
    seq_no_eos_mask: torch.FloatTensor,  # [bs]
    pad_token_id: int,  # const
    eos_token_id: int,  # const
    kl_adapter_value: int,  # const
    max_reward_clip: int,  # const
    discount: int,  # const
    gae_lambda: int,  # const
    eps_clip: int,  # const
    logits_mask: Optional[torch.BoolTensor] = None,  # [tot_seqlen, vocab_size]
    **kwargs,
):
    """Loss function for ppo actor step, all inputs should be splitted into pipeline micro batches,
    returns loss and logging stats.
    """
    # input_lens = cu_seqlens[1:] - cu_seqlens[:-1]
    short1cu_seqlens = cu_seqlens.clone()
    short1cu_seqlens[1:] -= torch.ones_like(cu_seqlens[1:]).cumsum(0)
    if logits_mask is not None:
        logits.masked_fill_(logits_mask.logical_not(), torch.finfo(logits.dtype).min)

    new_logp = gather_packed_shifted_log_probs(logits, cu_seqlens, packed_input_ids)
    kl_rewards, rewards = ppo_functional.get_packed_rewards(
        kl_ctl=kl_adapter_value,
        clip_reward_value=max_reward_clip,
        log_probs=old_logp,
        ref_log_probs=ref_logp,
        reward_score=reward_score,
        short1cu_seqlens=short1cu_seqlens,
        seq_no_eos_mask=seq_no_eos_mask,
    )
    advantages, _ = ppo_functional.get_packed_advantages_and_returns(
        gamma=discount,
        lam=gae_lambda,
        values=values,
        rewards=rewards,
        short1cu_seqlens=short1cu_seqlens,
        seq_no_eos_mask=seq_no_eos_mask,
    )
    loss_mask = (1 - prompt_mask.float()) * (packed_input_ids != pad_token_id).logical_and(
        packed_input_ids != eos_token_id).float()
    shift_one_indices = torch.cat([
        torch.arange(cu_seqlens[i] + 1, cu_seqlens[i + 1], dtype=torch.long, device=cu_seqlens.device)
        for i in range(cu_seqlens.shape[0] - 1)
    ])
    loss_mask = loss_mask[shift_one_indices]

    loss, loss_stat = ppo_functional.actor_loss_fn(
        logprobs=new_logp,
        old_logprobs=old_logp,
        advantages=advantages,
        eps_clip=eps_clip,
        loss_mask=loss_mask,
    )

    # mean_ref_kl = (kl_rewards.detach() * loss_mask).sum() / loss_mask.sum()
    importance_weight = loss_stat["importance_weight"]
    clip_ratio = loss_stat["clip_ratio"]
    approx_kl = ((old_logp - new_logp).detach() * loss_mask).sum() / loss_mask.sum()
    stats = dict(
        task_reward=reward_score.mean().detach(),
        kl_reward=(kl_rewards.detach() * loss_mask).sum().mean(),
        ppo_approx_kl=approx_kl,
        cur_kl_ctl=torch.tensor(kl_adapter_value).to(approx_kl),
        advantage=advantages.mean().detach(),
        actor_loss=loss.detach(),
        actor_clip_ratio=clip_ratio,
        importance_weight=importance_weight,
    )
    if logits_mask is not None:
        stats["ignoring_logits_ratio"] = (1 - logits_mask).float().mean()
    return loss, stats


@dataclasses.dataclass
class PipePackedActorInterface(api.model.ModelInterface):
    generation_config: Optional[Dict] = None

    mini_batch_size: int = 8

    kl_ctl: float = 0.1

    discount: float = 1.0
    gae_lambda: float = 1.0

    eps_clip: float = 0.2
    value_eps_clip: float = 0.2
    max_reward_clip: float = 5.0

    early_stop_kl: Optional[float] = None  # e.g. 0.1
    early_stop_imp_ratio: Optional[float] = None  # e.g., 10.0

    adaptive_kl_ctl: bool = False
    adaptive_kl_target: Optional[float] = 6
    adaptive_kl_horizon: Optional[float] = 10000

    force_no_logits_mask: bool = False

    def __post_init__(self):
        if self.adaptive_kl_ctl:
            assert self.adaptive_kl_target is not None
            assert self.adaptive_kl_horizon is not None
            self.kl_adapter = ppo_functional.AdaptiveKLController(self.kl_ctl, self.adaptive_kl_target,
                                                                  self.adaptive_kl_horizon)
        else:
            self.kl_adapter = ppo_functional.FixedKLController(self.kl_ctl)
        self.kl_ctl = None

    def save(self, model: api.model.Model, save_dir: str):
        # os.makedirs(save_dir, exist_ok=True)
        # model.module.save(save_dir)
        save_pipeline_model(model, save_dir)

    @torch.no_grad()
    def generate(self, model: api.model.Model, data: NamedArray) -> NamedArray:
        module = model.module
        assert isinstance(module, DeepSpeedPipelineEngine) or isinstance(module, StreamPipeEngine)

        module.eval()

        data = recursive_apply(data, lambda x: x.to(model.device))
        prompts: torch.LongTensor = data["prompts"]
        prompt_att_mask: torch.BoolTensor = data["prompt_att_mask"]
        bs, prompt_max_len = prompts.shape[:2]

        packed_input_ids, _, cu_seqlens, _ = unpad_input(prompts, prompt_att_mask)

        res = module.generate(
            tokenizer=model.tokenizer,
            packed_input_ids=packed_input_ids,
            cu_seqlens=cu_seqlens,
            gconfig=flash_mqat.GenerationConfig(**self.generation_config),
        )

        if res is None:  # if not pipeline last stage, module.generate return nothing.
            return None

        # pipeline last stage, post process generate results
        gen_tokens, logprobs, logits_mask, *_ = res

        pad_token_id = model.tokenizer.pad_token_id
        eos_token_id = model.tokenizer.eos_token_id
        seq_no_eos_mask = (gen_tokens[:, -1] != eos_token_id).logical_and(gen_tokens[:, -1] != pad_token_id)
        # We also want gen_lengths to include the eos token, where the reward model outputs a score for this sequence.
        gen_lengths = (gen_tokens != pad_token_id).logical_and(gen_tokens != eos_token_id).sum(dim=-1) + 1
        gen_lengths = gen_lengths.clip(max=gen_tokens.shape[-1])

        prompt_lengths = prompt_att_mask.sum(1)

        # Pack generated sequences and logprobs.
        prompts_list, prompt_log_probs_list, prompt_logits_mask_list = [], [], []
        gen_tokens_list, gen_log_probs_list, gen_logits_mask_list = [], [], []
        for i in range(bs):
            prompt_len, gen_len = prompt_lengths[i].item(), gen_lengths[i].item()

            # Prompts are left-padded. Besides, prompt_log_probs is one-step shorter than prompts.
            prompts_list.append(prompts[i, prompt_max_len - prompt_len:])
            prompt_log_probs_list.append(logprobs.new_zeros(prompt_len - 1))
            if logits_mask is not None and not self.force_no_logits_mask:
                # logits mask is NOT one-step shorter because it directly operates on logits outputed by the model.
                prompt_logits_mask_list.append(logits_mask.new_ones((prompt_len, logits_mask.shape[-1])))

            # Generated tokens are right-padded.
            gen_tokens_list.append(gen_tokens[i, :gen_len])
            gen_log_probs_list.append(logprobs[i, :gen_len])
            if logits_mask is not None and not self.force_no_logits_mask:
                gen_logits_mask_list.append(logits_mask[i, :gen_len])

        # For complete sequences, EOS token is included. Otherwise the sequence may end with arbitrary token.
        # cu_seqlens marks the boundary of these sequences, no matter whether they are complete or not.
        packed_seq = torch.cat(list(itertools.chain.from_iterable(zip(prompts_list, gen_tokens_list))))
        seq_lengths = prompt_lengths + gen_lengths
        cu_seqlens = torch.cat(
            [torch.zeros(1, dtype=torch.long, device=seq_lengths.device),
             seq_lengths.cumsum(0)])
        packed_logprobs = torch.cat(
            list(itertools.chain.from_iterable(zip(prompt_log_probs_list, gen_log_probs_list))))
        assert packed_seq.shape[0] == packed_logprobs.shape[0] + bs, (
            packed_seq.shape,
            packed_logprobs.shape,
            bs,
        )
        packed_logits_mask = None
        if not self.force_no_logits_mask and gen_logits_mask_list:
            packed_logits_mask = torch.cat(
                list(itertools.chain.from_iterable(zip(prompt_logits_mask_list, gen_logits_mask_list))))

        prompt_mask = zip(
            [torch.ones(plen, dtype=torch.bool, device=model.device) for plen in prompt_lengths],
            [torch.zeros(glen, dtype=torch.bool, device=model.device) for glen in gen_lengths],
        )
        prompt_mask = torch.cat(list(itertools.chain.from_iterable(prompt_mask)))

        res = dict(
            seq_no_eos_mask=seq_no_eos_mask,
            packed_seq=packed_seq,
            cu_seqlens=cu_seqlens,
            packed_logprobs=packed_logprobs.float(),
            packed_logits_mask=packed_logits_mask if not self.force_no_logits_mask else None,
            prompt_mask=prompt_mask,
        )
        return recursive_apply(from_dict(res), lambda x: x.cpu())

    @torch.no_grad()
    def inference(self, model: api.model.Model, data: NamedArray) -> NamedArray:
        module = model.module
        module.eval()
        data = recursive_apply(data, lambda x: x.to(model.device))

        cu_seqlens = data["cu_seqlens"]
        input_lens = cu_seqlens[1:] - cu_seqlens[:-1]
        max_seqlen = int(max(input_lens))

        res = module(packed_input_ids=data["packed_seq"], cu_seqlens=cu_seqlens, max_seqlen=max_seqlen)

        if res is None:  # if not pipeline last stage, module.generate return nothing.
            return None

        logits: torch.FloatTensor = res.logits.float()

        if data["packed_logits_mask"] is not None:
            logits.masked_fill_(data["packed_logits_mask"].logical_not(), torch.finfo(logits.dtype).min)
        logprobs = gather_packed_shifted_log_probs(logits, cu_seqlens, data["packed_seq"])
        return from_dict(dict(logprobs=logprobs.cpu()))

    def train_step(self, model: api.model.Model, data: NamedArray) -> Dict:
        module = model.module
        tokenizer = model.tokenizer
        assert isinstance(module, DeepSpeedPipelineEngine) or isinstance(module, StreamPipeEngine)
        # We call module.eval() because dropout causes the computation of incorrect of log probs.
        module.eval()
        data = recursive_apply(data, lambda x: x.to(model.device))

        module.set_version_steps(model.version.global_step)

        cu_seqlens = data["cu_seqlens"]
        input_lens = cu_seqlens[1:] - cu_seqlens[:-1]
        loss_fn_kwargs = dict(
            input_lens=input_lens,
            old_logp=data["packed_logprobs"],
            ref_logp=data["packed_ref_logprobs"],
            reward_score=data["rewards"],
            values=data["values"],
            prompt_mask=data["prompt_mask"],
            seq_no_eos_mask=data["seq_no_eos_mask"],
            pad_token_id=tokenizer.pad_token_id,
            eos_token_id=tokenizer.eos_token_id,
            kl_adapter_value=self.kl_adapter.value,
            max_reward_clip=self.max_reward_clip,
            discount=self.discount,
            gae_lambda=self.gae_lambda,
            eps_clip=self.eps_clip,
            logits_mask=data["packed_logits_mask"],
        )

<<<<<<< HEAD
        r = module.train_batch(
            packed_input_ids=data['packed_seq'],
            cu_seqlens=data['cu_seqlens'],
=======
        # print(f"in train_step() packed_seq shape data['packed_seq'].shape: {data['packed_seq'].shape}")
        train_stats = module.train_batch(
            packed_input_ids=data["packed_seq"],
            cu_seqlens=data["cu_seqlens"],
>>>>>>> 7e9c0d81
            loss_fn=_ppo_actor_step,
            **loss_fn_kwargs,
        )

        cur_epoch = model.version.epoch
        model.inc_version()
        if model.version.epoch > cur_epoch:
            module.tput_timer.update_epoch_count()

        if r is None:
            return dict()
        else:
            avg_loss, train_stats = r
            return {"loss": avg_loss}


api.model.register_interface("pipe_flash_actor", PipePackedActorInterface)<|MERGE_RESOLUTION|>--- conflicted
+++ resolved
@@ -2,16 +2,6 @@
 import dataclasses
 import itertools
 
-<<<<<<< HEAD
-try:
-    from flash_attn.bert_padding import unpad_input
-except ModuleNotFoundError:
-    pass
-
-import os
-
-=======
->>>>>>> 7e9c0d81
 import torch
 
 from base.namedarray import from_dict, NamedArray, recursive_apply
@@ -295,16 +285,9 @@
             logits_mask=data["packed_logits_mask"],
         )
 
-<<<<<<< HEAD
         r = module.train_batch(
             packed_input_ids=data['packed_seq'],
             cu_seqlens=data['cu_seqlens'],
-=======
-        # print(f"in train_step() packed_seq shape data['packed_seq'].shape: {data['packed_seq'].shape}")
-        train_stats = module.train_batch(
-            packed_input_ids=data["packed_seq"],
-            cu_seqlens=data["cu_seqlens"],
->>>>>>> 7e9c0d81
             loss_fn=_ppo_actor_step,
             **loss_fn_kwargs,
         )
