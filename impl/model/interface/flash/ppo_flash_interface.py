--- conflicted
+++ resolved
@@ -274,11 +274,7 @@
             packed_logits_mask = data["packed_logits_mask"]
             logits.masked_fill_(packed_logits_mask.logical_not_(), torch.finfo(logits.dtype).min)
         logprobs = gather_packed_shifted_log_probs(logits, cu_seqlens, data["packed_seq"])
-<<<<<<< HEAD
-        return from_dict(dict(logprobs=logprobs.cpu()))
-=======
-        return from_dict(dict(logprobs=logprobs.float()))
->>>>>>> 5a6735ab
+        return from_dict(dict(logprobs=logprobs))
 
     def train_step(self, model: api.model.Model, data_: NamedArray) -> Dict:
         module = model.module
@@ -541,13 +537,8 @@
             scores: torch.FloatTensor = module(packed_input_ids=data["packed_seq"],
                                                cu_seqlens=cu_seqlens,
                                                max_seqlen=max_seqlen)
-<<<<<<< HEAD
         scores = scores.squeeze(-1)
-        return from_dict(dict(scores=scores.cpu()))
-=======
-        scores = scores.float().squeeze(-1)
         return from_dict(dict(scores=scores))
->>>>>>> 5a6735ab
 
     def train_step(self, model: api.model.Model, data_: NamedArray) -> Dict:
         module = model.module
