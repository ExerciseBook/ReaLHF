--- conflicted
+++ resolved
@@ -104,13 +104,7 @@
             config_index: the index of experiment configuration (experiment may return multiple configurations)
             ignore_worker_error: bool, if False, stop the experiment when any worker(s) fail.
     """
-<<<<<<< HEAD
-    import profiler.experiments
-
-    import api.config
-=======
     import api.config.config_system
->>>>>>> 638cc192
     import experiments
     import system
 
