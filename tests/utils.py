import dataclasses
import gc
import os
import random

import pynvml
import torch
import torch.distributed as dist
import torch.multiprocessing as mp

from base.topology import ParallelGrid, PipeModelDataParallelTopology
import base.constants
import base.gpu_utils
import base.name_resolve as name_resolve
import base.namedarray
<<<<<<< HEAD
import base.names as names
=======
from base.topology import ParallelGrid, PipeModelDataParallelTopology
import torch.distributed as dist
import base.constants
import base.topology

>>>>>>> 200e76a2

EXPR_NAME = "test"
TRIAL_NAME = "test"
MODEL_NAME = "default"
WORKER_TYPE = "model_worker"

BARRIER = None


def setup_barrier(world_size):
    global BARRIER
    BARRIER = mp.Barrier(world_size)


def setup_gpu(rank, world_size):
    os.environ["DLLM_MODE"] = "LOCAL"
    os.environ["CUDA_DEVICE_MAX_CONNECTIONS"] = "1"
    # os.environ["CUDA_LAUNCH_BLOCKING"] = "1"

    BARRIER.wait()
    base.gpu_utils.isolate_cuda_device(WORKER_TYPE, rank, world_size, EXPR_NAME, TRIAL_NAME)
    # print(f"rank {rank} isolated cuda device")
    BARRIER.wait()
    base.gpu_utils.reveal_ddp_identity(EXPR_NAME, TRIAL_NAME, rank)
    # print(f"rank {rank} revealed ddp identity")
    BARRIER.wait()
    info = base.gpu_utils.setup_ddp(EXPR_NAME, TRIAL_NAME, rank)
    world_size = info.world_size
    device = torch.device("cuda", 0)
    # print(f"rank {rank} setup ddp")
    import deepspeed

    deepspeed.init_distributed()
    # print(f"rank {rank} setup deepspeed")
    pynvml.nvmlInit()
    pytorch_memory_burnin(rank)
    return device


def clear_name_resolve():
    name_resolve.clear_subtree(names.trial_root(experiment_name=EXPR_NAME, trial_name=TRIAL_NAME))


def make_finetune_spec(bs_per_device,
                       total_train_epochs=1,
                       total_train_steps=10,
                       steps_per_epoch=10,
                       max_seq_len=1024):
    import api.model
    finetune_spec = api.model.FinetuneSpec(
        total_train_epochs=total_train_epochs,
        total_train_steps=total_train_steps,
        steps_per_epoch=steps_per_epoch,
        batch_size_per_device=bs_per_device,
        max_seqlen=max_seq_len,
    )
    return finetune_spec


def random_sentence(min_len=100, max_len=128):
    words = ["the", "quick", "brown", "fox", "jumped", "over", "the", "lazy", "dog"]
    sentence_length = random.randint(min_len, max_len)
    return " ".join(random.choices(words, k=sentence_length))
    # return "Output less than 50 words:"


def make_input(tokenizer, device, s):
    tokenizer.padding_side = "left"
    prompts = tokenizer(s, return_tensors="pt", padding=True)

    input_ids, attention_mask = prompts["input_ids"], prompts["attention_mask"]
    input_ids = input_ids.to(device)
    attention_mask = attention_mask.to(device)

    # print(f"make input input_ids.shape {input_ids.shape}")

    return input_ids, attention_mask


def make_batch(tokenizer, device, batch_size, dp_rank, dp_worldsize, seed=373):
    random.seed(seed)
    whole_batch = [random_sentence() for _ in range(batch_size)]
    dp_batch = whole_batch[batch_size // dp_worldsize * dp_rank:batch_size // dp_worldsize * (dp_rank + 1)]
    return make_input(tokenizer, device, dp_batch)


def init_global_constants(num_dp=None, num_mp=None, num_pp=None, topo=None, model_name=None, msid2mwid=None):
    if model_name is None:
        model_name = MODEL_NAME

    if topo is None:
        topo = PipeModelDataParallelTopology(num_dp=num_dp, num_mp=num_mp, num_pp=num_pp)
        ws = num_dp * num_mp * num_pp
    else:
        ws = topo.world_size()

    with base.constants.model_scope(model_name):
        base.constants.set_rank_mapping(model_name, topo, msid2mwid=msid2mwid)
        wg = base.topology.new_or_get_group(ranks=[base.constants.to_global_pg_rank(i) for i in range(ws)])

        base.constants.set_parallelism_group(model_name=model_name, pgroup=wg)
        grid = ParallelGrid(process_group=wg, topology=topo)
        base.constants.set_grid(model_name=model_name, grid=grid)
        base.constants.set_experiment_trial_names(EXPR_NAME, TRIAL_NAME)
        base.constants.set_max_seqlen(1024)


def init_data(tokenizer, device, batch_size, seed, dp_rank=None, num_dp=None):
    from flash_attn.bert_padding import unpad_input

    if dp_rank == None:
        assert num_dp == None
        dp_rank = base.constants.data_parallel_rank()
        num_dp = base.constants.data_parallel_world_size()
    input_ids, attention_mask = make_batch(tokenizer, device, batch_size, dp_rank % num_dp, num_dp, seed=seed)
    packed_input_ids, _, cu_seqlens, max_seqlen = unpad_input(input_ids, attention_mask)
    prompt_mask = torch.zeros_like(packed_input_ids)
    data = base.namedarray.NamedArray(
        packed_input_ids=packed_input_ids,
        cu_seqlens=cu_seqlens,
        prompts=input_ids,
        prompt_mask=prompt_mask.bool(),
        prompt_att_mask=attention_mask,
    )
    return data


def random_sample(bs, seq_len, vocab_size):
    from flash_attn.bert_padding import unpad_input
    import torch

    import base.constants
    import base.namedarray
    input_ids = torch.randint(0, vocab_size, (bs, seq_len), dtype=torch.long)
    attention_mask = torch.ones_like(input_ids)
    packed_input_ids, _, cu_seqlens, max_seqlen = unpad_input(input_ids, attention_mask)
    prompt_mask = torch.zeros_like(packed_input_ids)
    data = base.namedarray.NamedArray(
        packed_input_ids=packed_input_ids,
        cu_seqlens=cu_seqlens,
        prompts=input_ids,
        prompt_mask=prompt_mask.bool(),
        prompt_att_mask=attention_mask,
    )
    return data


def pytorch_memory_burnin(rank):
    torch.cuda.set_device(0)
    torch.cuda.init()
    x = torch.randn(1, device="cuda", dtype=torch.float64, requires_grad=True)
    y = x * torch.randn(1000, device="cuda", dtype=torch.float64)
    y.mean().backward()
    del x, y
    gc.collect()
    torch.cuda.empty_cache()
    gc.collect()


def clear_gpu_cache():
    gc.collect()
    torch.cuda.empty_cache()
    gc.collect()


def get_memory(rank):
    handle = pynvml.nvmlDeviceGetHandleByIndex(rank)
    memory_info = pynvml.nvmlDeviceGetMemoryInfo(handle)
    # total_memory = memory_info.total / (1024**2)  # Convert bytes to megabytes
    used_memory = memory_info.used / (1024**2)
    return used_memory


def get_llama7b_flash_config():
    from impl.model.nn.flash_mqat.flash_mqat_base import FlashMQATConfig

    # codellama 34b config
    # return FlashMQATConfig(
    #     n_layers=80,
    #     n_kv_heads=8,
    #     head_dim=128,
    #     hidden_dim=8192,
    #     intermediate_dim=28672,
    #     vocab_size=32000,
    #     n_positions=4096,
    #     activation_function="silu",
    #     use_attention_bias=False,
    #     layer_norm_type="rms",
    #     mlp_type="llama",
    #     apply_rotary=True,
    # )
    return FlashMQATConfig(
        n_layers=40,
        n_kv_heads=32,
        head_dim=128,
        hidden_dim=4096,
        intermediate_dim=11008,
        vocab_size=32000,
        n_positions=4096,
        activation_function="silu",
        use_attention_bias=False,
        layer_norm_type="rms",
        mlp_type="llama",
        apply_rotary=True,
    )


def get_pytorch_profiler(save_fn: str):

    def trace_handler(p: torch.profiler._KinetoProfile):
        # print(
        #     p.key_averages().table(
        #         sort_by="cuda_memory_usage", row_limit=20, max_name_column_width=30, max_src_column_width=30
        #     )
        # )
        p.export_chrome_trace(save_fn)

    return torch.profiler.profile(
        activities=[torch.profiler.ProfilerActivity.CPU, torch.profiler.ProfilerActivity.CUDA],
        record_shapes=True,
        profile_memory=True,
        with_stack=True,
        on_trace_ready=trace_handler,
        with_flops=True,
    )<|MERGE_RESOLUTION|>--- conflicted
+++ resolved
@@ -13,15 +13,7 @@
 import base.gpu_utils
 import base.name_resolve as name_resolve
 import base.namedarray
-<<<<<<< HEAD
-import base.names as names
-=======
-from base.topology import ParallelGrid, PipeModelDataParallelTopology
-import torch.distributed as dist
-import base.constants
 import base.topology
-
->>>>>>> 200e76a2
 
 EXPR_NAME = "test"
 TRIAL_NAME = "test"
