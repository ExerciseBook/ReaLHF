--- conflicted
+++ resolved
@@ -4,6 +4,7 @@
 import unittest
 
 from torch.profiler import profile, ProfilerActivity, record_function
+
 # import transformers
 import torch
 import torch.distributed
@@ -59,10 +60,10 @@
                     enable_fp16=not USE_BF16,
                     enable_bf16=USE_BF16,
                 ),
-            ))
+            )
+        )
     elif NUM_PP > 1:
         return api.model.make_backend(
-<<<<<<< HEAD
             config_package.ModelBackend(
                 type_="ds_train",
                 args=dict(
@@ -77,27 +78,10 @@
                     enable_fp16=not USE_BF16,
                     enable_bf16=USE_BF16,
                     sequence_parallel=USE_SEQ_PARALLEL,
+                    num_pipeline_micro_batches=NUM_PP,
                 ),
-            ))
-=======
-            config_package.ModelBackend(type_='ds_train',
-                                        args=dict(
-                                            optimizer_name='adam',
-                                            optimizer_config=dict(lr=1e-5,
-                                                                  weight_decay=0.0,
-                                                                  betas=(0.9, 0.95)),
-                                            warmup_steps_proportion=0.0,
-                                            min_lr_ratio=0.0,
-                                            zero_stage=1,
-                                            engine_type="pipe",
-                                            gradient_checkpointing=USE_GRADIENT_CHECKPOINTING,
-                                            num_pipeline_stages=NUM_PP,
-                                            enable_fp16=not USE_BF16,
-                                            enable_bf16=USE_BF16,
-                                            sequence_parallel=USE_SEQ_PARALLEL,
-                                            num_pipeline_micro_batches=NUM_PP,
-                                        )))
->>>>>>> 967a3535
+            )
+        )
 
 
 def make_interface():
@@ -123,7 +107,6 @@
         ),
     )
     assert NUM_PP > 1 or NUM_MP > 1, "can not test model without mp or dp"
-<<<<<<< HEAD
     if NUM_PP > 1:
         model_config.wrappers += [
             config_package.ModelWrapper(
@@ -135,46 +118,6 @@
                     init_from_scratch=False,
                 ),
             )
-=======
-    if NUM_PP == 1:
-        model_config.wrappers += [
-            config_package.ModelWrapper("model_parallel",
-                                        args=dict(
-                                            model_path=MODEL_PARALLEL_PATH,
-                                            sequence_parallel=USE_SEQ_PARALLEL,
-                                            gradient_accumulation_fusion=GRADIENT_ACCUMULATION_FUSION,
-                                            is_critic=False,
-                                            init_critic_from_actor=False,
-                                            init_from_scratch=False,
-                                        ))
-        ]
-    elif NUM_MP == 1:
-        model_config.wrappers += [
-            config_package.ModelWrapper("pipe",
-                                        args=dict(
-                                            model_path=MODEL_PARALLEL_PATH,
-                                            num_pp=NUM_PP,
-                                            num_dp=NUM_DP,
-                                            is_critic=False,
-                                            init_critic_from_actor=False,
-                                            init_from_scratch=False,
-                                        ))
-        ]
-    elif NUM_PP > 1:
-        model_config.wrappers += [
-            config_package.ModelWrapper("model_pipe_parallel",
-                                        args=dict(
-                                            model_path=MODEL_PARALLEL_PATH,
-                                            num_pp=NUM_PP,
-                                            num_mp=NUM_MP,
-                                            num_dp=NUM_DP,
-                                            sequence_parallel=USE_SEQ_PARALLEL,
-                                            gradient_accumulation_fusion=GRADIENT_ACCUMULATION_FUSION,
-                                            is_critic=False,
-                                            init_critic_from_actor=False,
-                                            init_from_scratch=False,
-                                        ))
->>>>>>> 967a3535
         ]
 
     model = api.model.make_model(model_config, name=MODEL_NAME, device=device)
@@ -186,9 +129,9 @@
     init_global_constants(NUM_DP, NUM_MP, NUM_PP)
     torch_dist_rank = torch.distributed.get_rank()
     cuda_visible = os.environ["CUDA_VISIBLE_DEVICES"]
-    print(f"PROCESS RANK: {rank}; \n"
-          f"TORCH DIST RANK: {torch_dist_rank}; \n"
-          f"CUDA VISIBLE: {cuda_visible}")
+    print(
+        f"PROCESS RANK: {rank}; \n" f"TORCH DIST RANK: {torch_dist_rank}; \n" f"CUDA VISIBLE: {cuda_visible}"
+    )
 
     model = make_model(device)
     backend = make_backend()
@@ -215,8 +158,7 @@
     st = time.monotonic()
     res = interface.inference(model, data)
     logits = res["logits"]
-    print(f"rank {rank} mp FIRST inference "
-          f"time cost {time.monotonic() - st:.4f}")
+    print(f"rank {rank} mp FIRST inference " f"time cost {time.monotonic() - st:.4f}")
     if logits is not None:
         print(f"rank {rank} mp FIRST inference logits shape {logits.shape}")
 
@@ -262,8 +204,10 @@
     t = time.monotonic() - st
     print(f"rank {rank} mp FIRST generate time cost {t:.4f}")
     if len(outputs) > 0:
-        print(f"generate result gen_tokens shape{outputs['gen_tokens'].shape}, "
-              f"log probs shape {outputs['log_probs'].shape}")
+        print(
+            f"generate result gen_tokens shape{outputs['gen_tokens'].shape}, "
+            f"log probs shape {outputs['log_probs'].shape}"
+        )
 
     # for i in range(10):
     #     data = init_data(model.tokenizer, device, BATCH_SIZE, seed=seed)
@@ -326,7 +270,6 @@
 
 
 class ModelParallelFlashMQATTest(unittest.TestCase):
-
     @classmethod
     def setUpClass(cls):
         clear_name_resolve()
@@ -361,9 +304,9 @@
 
         deepspeed.init_distributed()
         init_global_constants(1, 1, 1, model_name="baseline")
-        self.baseline_model = getattr(FlashMQATModel, f"from_{MODEL_TYPE}")(model_path=BASELINE_MODEL_PATH,
-                                                                            dtype=dtype,
-                                                                            device=device)
+        self.baseline_model = getattr(FlashMQATModel, f"from_{MODEL_TYPE}")(
+            model_path=BASELINE_MODEL_PATH, dtype=dtype, device=device
+        )
         self.baseline_model.forward = functools.partial(forward_helper, self.baseline_model)
         self.baseline_model.generate = functools.partial(generate_helper, self.baseline_model)
 
@@ -429,19 +372,21 @@
         self.baseline_model.eval()
 
         st = time.monotonic()
-        r = self.baseline_model(packed_input_ids=packed_input_ids,
-                                cu_seqlens=cu_seqlens,
-                                max_seqlen=max_seqlen).float()
+        r = self.baseline_model(
+            packed_input_ids=packed_input_ids, cu_seqlens=cu_seqlens, max_seqlen=max_seqlen
+        ).float()
         print(f"baseline FIRST inference time cost {time.monotonic() - st:.4f}")
 
         st = time.monotonic()
-        r = self.baseline_model(packed_input_ids=packed_input_ids,
-                                cu_seqlens=cu_seqlens,
-                                max_seqlen=max_seqlen).float()
+        r = self.baseline_model(
+            packed_input_ids=packed_input_ids, cu_seqlens=cu_seqlens, max_seqlen=max_seqlen
+        ).float()
         print(f"baseline inference time cost {time.monotonic() - st:.4f}")
 
-        print(f"diff: {r - res[0]}, max/correct_max {(r - res[0]).abs().max()}/{r.abs().max()}, "
-              f" mean {(r - res[0]).abs().mean()},")
+        print(
+            f"diff: {r - res[0]}, max/correct_max {(r - res[0]).abs().max()}/{r.abs().max()}, "
+            f" mean {(r - res[0]).abs().mean()},"
+        )
 
         # import base.consistency
         # base.consistency.check_all_model_parallel(NUM_MP)
