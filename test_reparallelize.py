--- conflicted
+++ resolved
@@ -1,4 +1,5 @@
 from typing import *
+import argparse
 import dataclasses
 import itertools
 import multiprocessing as mp
@@ -9,352 +10,12 @@
 
 import torch
 import torch.distributed
-<<<<<<< HEAD
-import torch.distributed as dist
-
+
+from api.config.config_base import ModelName, ModelShardID
 from api.config.config_system import ModelName, ModelShardID
 from base.topology import PipeModelDataParallelTopology
-
-param_size = 24
-n_layers = 24
-
-
-def repartition_strategy(
-    layer_mapping1: Dict[int, List[int]],
-    layer_mapping2: Dict[int, List[int]],
-):
-    assert set(sum(layer_mapping1.values(), [])) == set(sum(layer_mapping2.values(), []))
-
-    layer_map: Dict[Tuple[int, int], List[int]] = {}
-    for pp_rank2, layer_indices2 in layer_mapping2.items():
-        for pp_rank1, layer_indices1 in layer_mapping1.items():
-            layer_map[(pp_rank1,
-                       pp_rank2)] = sorted(list(set(layer_indices1).intersection(set(layer_indices2))))
-
-    return layer_map
-
-
-def create_global_param(param_size, n_layers):
-    params = {i: torch.randn(param_size, device="cuda") for i in range(n_layers)}
-    for v in params.values():
-        torch.distributed.all_reduce(v)
-    return params
-
-
-def get_layer_mapping(pp_size: int):
-    layer_mapping = {}
-    for i in range(pp_size):
-        layer_mapping[i] = list(range(i * n_layers // pp_size, (i + 1) * n_layers // pp_size))
-    return layer_mapping
-
-
-def get_param_shape(layer_idx, mp_size):
-    return (param_size // mp_size,)
-
-
-def get_param_dtype(layer_idx):
-    return torch.float32
-
-
-def _max_match(_src_ranks: List[int], _grouped_dst_ranks: List[List[int]]):
-    from scipy.optimize import linear_sum_assignment
-
-    cost_matrix = []
-    for source in _src_ranks:
-        costs = []
-        for destinations in _grouped_dst_ranks:
-            cost = 0 if source in destinations else 1
-            costs.append(cost)
-        cost_matrix.append(costs)
-
-    row_ind, col_ind = linear_sum_assignment(cost_matrix)
-    return row_ind, col_ind
-
-
-def setup_comm_groups(from_topo: PipeModelDataParallelTopology, to_topo: PipeModelDataParallelTopology):
-    comm_groups = {}
-    comm_src = {}
-    comm_dst_ranks = {}
-    for pp_i, pp_j in itertools.product(range(from_topo.get_dim("pipe")), range(to_topo.get_dim("pipe"))):
-        # create tensor reshard groups
-        src_mp_size = from_topo.get_dim("model")
-        dst_mp_size = to_topo.get_dim("model")
-
-        for mp_j in range(dst_mp_size):
-            _all_dst_ranks = [
-                _x + 8 - to_topo.world_size() for _x in to_topo.filter_match(pipe=pp_j, model=mp_j)
-            ]
-            if src_mp_size > dst_mp_size:
-                factor = src_mp_size // dst_mp_size
-                mp_is = list(range(factor * mp_j, factor * (mp_j + 1)))
-                _all_src_ranks = [from_topo.filter_match(model=mp_i, pipe=pp_i) for mp_i in mp_is]
-            else:
-                factor = dst_mp_size // src_mp_size
-                _all_src_ranks = [from_topo.filter_match(model=mp_j // factor, pipe=pp_i)]
-            for _src_ranks in _all_src_ranks:
-                # All GPUs in _src_ranks have the data required by (pp_j, mp_j)
-                # We split _dst_ranks evenly among the GPUs in _src_ranks, such that they can broadcast in parallel.
-                subgroup_size = (len(_all_dst_ranks) + len(_src_ranks) - 1) // len(_src_ranks)
-                _grouped_dst_ranks = [[] for _ in range(len(_src_ranks))]
-                counter = 0
-                for _src_rank in _src_ranks:
-                    if _src_rank in _all_dst_ranks:
-                        _grouped_dst_ranks[counter].append(_src_rank)
-                        counter += 1
-                for _dst_rank in _all_dst_ranks:
-                    if _dst_rank in _src_ranks:
-                        continue
-                    for _this_group in _grouped_dst_ranks:
-                        if len(_this_group) >= subgroup_size:
-                            continue
-                        _this_group.append(_dst_rank)
-                        break
-                assert all(len(_x) <= subgroup_size for _x in _grouped_dst_ranks), (
-                    _grouped_dst_ranks,
-                    _all_dst_ranks,
-                    _src_ranks,
-                )
-                # prioritize the _src_rank that is also in _dst_ranks
-                src_rank_ids, group_dst_rank_ids = _max_match(_src_ranks, _grouped_dst_ranks)
-                for _src_rank_id, _dst_ranks_group_id in zip(src_rank_ids, group_dst_rank_ids):
-                    _src_rank = _src_ranks[_src_rank_id]
-                    _dst_ranks = _grouped_dst_ranks[_dst_ranks_group_id]
-
-                    dp_i, mp_i = (
-                        from_topo.get_coord(_src_rank).data,
-                        from_topo.get_coord(_src_rank).model,
-                    )
-                    comm_dst_ranks[(dp_i, mp_i, pp_i, mp_j, pp_j)] = _dst_ranks
-                    if _src_rank not in _dst_ranks:
-                        _dst_ranks = [_src_rank] + _dst_ranks
-                    assert len(set(_dst_ranks)) == len(_dst_ranks)
-                    if len(_dst_ranks) > 1:
-                        comm_groups[(dp_i, mp_i, pp_i, mp_j, pp_j)] = dist.new_group(_dst_ranks)
-                    else:
-                        comm_groups[(dp_i, mp_i, pp_i, mp_j, pp_j)] = None
-                    comm_src[(dp_i, mp_i, pp_i, mp_j, pp_j)] = _src_rank
-
-    return comm_groups, comm_src, comm_dst_ranks
-
-
-def worker(
-    idx: int,
-    from_topo: PipeModelDataParallelTopology,
-    to_topo: PipeModelDataParallelTopology,
-    err_queue: mp.Queue,
-):
-    try:
-        _worker(idx, from_topo, to_topo)
-    except Exception as e:
-        err_queue.put_nowait(1)
-        raise
-
-
-def _worker(
-    idx: int,
-    from_topo: PipeModelDataParallelTopology,
-    to_topo: PipeModelDataParallelTopology,
-):
-    # The first from_topo.world_size() processes own the first model, which will send its parameters
-    # the the last to_topo.world_size() processes that host the second model.
-    torch.cuda.set_device(idx)
-    dist.init_process_group(backend="nccl", init_method="tcp://localhost:7777", rank=idx, world_size=8)
-    torch.cuda.set_device(idx)
-
-    global_state_dict = create_global_param(param_size, n_layers)
-
-    if idx < from_topo.world_size():
-        from_shard_id = ModelShardID.from_parallelism_rank(ModelName("default", 0), from_topo, idx)
-    if idx >= 8 - to_topo.world_size():
-        to_shard_id = ModelShardID.from_parallelism_rank(ModelName("default", 0), to_topo,
-                                                         idx - (8 - to_topo.world_size()))
-
-    dst_mp_size = to_topo.get_dim("model")
-    src_mp_size = from_topo.get_dim("model")
-
-    if idx < from_topo.world_size():
-        from_layer_idx_start = n_layers // from_topo.get_dim("pipe") * from_shard_id.pp_rank
-        from_layer_idx_end = n_layers // from_topo.get_dim("pipe") * (from_shard_id.pp_rank + 1)
-
-        _param_size_per_mp = param_size // from_topo.get_dim("model")
-        state_dict = {
-            i: x[from_shard_id.mp_rank * _param_size_per_mp:(from_shard_id.mp_rank + 1) * _param_size_per_mp]
-            for i, x in global_state_dict.items() if i in range(from_layer_idx_start, from_layer_idx_end)
-        }
-    else:
-        state_dict = {}
-
-    # initialize groups for communication
-    comm_groups, comm_src, comm_dst_ranks = setup_comm_groups(from_topo, to_topo)
-
-    from_layer_mapping = get_layer_mapping(from_topo.get_dim("pipe"))
-    to_layer_mapping = get_layer_mapping(to_topo.get_dim("pipe"))
-    repart_strat = repartition_strategy(from_layer_mapping, to_layer_mapping)
-    print(repart_strat)
-
-    @dataclasses.dataclass
-    class SenderStep:
-        rank: int
-        sender_mp_portion_id: int
-        receiver_mp_portion_id: int
-        param_key: str | int
-        group: torch.distributed.ProcessGroup
-        dst_ranks: List[int]
-        remove: bool = False
-
-    @dataclasses.dataclass
-    class ReceverStep:
-        rank: int
-        sender_mp_portion_id: int
-        receiver_mp_portion_id: int
-        param_key: str | int
-        param_shape: torch.Size
-        param_dtype: torch.dtype
-        src: int
-        group: torch.distributed.ProcessGroup
-
-    comm_plan = []
-
-    src_dp_size = from_topo.get_dim("data")
-    dst_dp_size = to_topo.get_dim("data")
-
-    # derive a global NCCL communication plan
-    for (pp_i, pp_j), layer_indices in repart_strat.items():
-        sub_sd = {
-            i: (get_param_shape(i, from_topo.get_dim("model")), get_param_dtype(i))
-            for i in layer_indices
-        }
-        for k, (shape, dtype) in sub_sd.items():
-            for mp_i in range(src_mp_size):
-                if dst_mp_size > src_mp_size:
-                    factor = dst_mp_size // src_mp_size
-                    mp_js = [i + factor * mp_i for i in range(factor)]
-                    dtypes = [dtype for _ in range(factor)]
-                    shapes = [(shape[0] // factor,) for _ in range(factor)]
-                    receiver_mp_portion_id = 0
-                else:
-                    factor = src_mp_size // dst_mp_size
-                    mp_js = [mp_i // factor]
-                    dtypes = [dtype]
-                    shapes = [shape]
-                    receiver_mp_portion_id = mp_i % factor
-                for sender_mp_portion_id, (mp_j, _dtype, _shape) in enumerate(zip(mp_js, dtypes, shapes)):
-                    for dp_i in range(src_dp_size):
-                        key = (
-                            dp_i,
-                            mp_i,
-                            pp_i,
-                            mp_j,
-                            pp_j,
-                        )
-                        src = comm_src[key]
-                        group = comm_groups[key]
-                        dst_ranks = comm_dst_ranks[key]
-
-                        for dst_rank in dst_ranks:
-                            comm_plan.append(
-                                ReceverStep(
-                                    rank=dst_rank,
-                                    sender_mp_portion_id=sender_mp_portion_id,
-                                    receiver_mp_portion_id=receiver_mp_portion_id,
-                                    param_key=k,
-                                    param_shape=_shape,
-                                    param_dtype=_dtype,
-                                    src=src,
-                                    group=group,
-                                ))
-                        comm_plan.append(
-                            SenderStep(
-                                rank=src,
-                                sender_mp_portion_id=sender_mp_portion_id,
-                                receiver_mp_portion_id=receiver_mp_portion_id,
-                                param_key=k,
-                                group=group,
-                                dst_ranks=dst_ranks,
-                            ))
-
-    for i, step in enumerate(comm_plan):
-        if isinstance(step, ReceverStep):
-            continue
-        step: SenderStep
-        required_by_nex_steps = False
-        for nex_step in comm_plan[i + 1:]:
-            if (isinstance(nex_step, SenderStep) and nex_step.rank == step.rank
-                    and nex_step.param_key == step.param_key):
-                required_by_nex_steps = True
-                break
-        step.remove = not required_by_nex_steps
-
-    # if idx == 0:
-    #     print(comm_plan)
-
-    # input()
-
-    comm_volume = 0
-    new_state_dict = {}
-    for step in comm_plan:
-        portion_size = min(param_size // dst_mp_size, param_size // src_mp_size)
-        if isinstance(step, ReceverStep) and step.rank == idx:
-            if step.param_key not in new_state_dict:
-                new_state_dict[step.param_key] = torch.zeros(param_size // to_topo.get_dim("model"),
-                                                             dtype=step.param_dtype,
-                                                             device="cuda")
-
-            if step.rank == step.src:
-                buf = state_dict[step.param_key][step.sender_mp_portion_id *
-                                                 portion_size:(step.sender_mp_portion_id + 1) * portion_size]
-            else:
-                buf = torch.zeros(step.param_shape, dtype=step.param_dtype, device="cuda")
-                comm_volume += buf.numel()
-                torch.distributed.broadcast(buf, src=step.src, group=step.group)
-
-            new_state_dict[step.param_key][step.receiver_mp_portion_id *
-                                           portion_size:(step.receiver_mp_portion_id + 1) *
-                                           portion_size] = buf
-        if isinstance(step, SenderStep) and step.rank == idx:
-            if step.group is not None:
-                buf = state_dict[step.param_key][step.sender_mp_portion_id *
-                                                 portion_size:(step.sender_mp_portion_id + 1) * portion_size]
-                # comm_volume += buf.numel() * len(step.dst_ranks)
-                torch.distributed.broadcast(buf, src=step.rank, group=step.group)
-            if step.remove:
-                state_dict.pop(step.param_key)
-
-    assert len(state_dict) == 0, (idx, state_dict.keys(), new_state_dict.keys())
-
-    if idx >= 8 - to_topo.world_size():
-        assert len(new_state_dict) == n_layers // to_topo.get_dim("pipe"), len(new_state_dict)
-        to_layer_idx_start = n_layers // to_topo.get_dim("pipe") * to_shard_id.pp_rank
-        to_layer_idx_end = n_layers // to_topo.get_dim("pipe") * (to_shard_id.pp_rank + 1)
-        for i in range(to_layer_idx_start, to_layer_idx_end):
-            to_mp_rank = to_shard_id.mp_rank
-            a = global_state_dict[i][param_size // to_topo.get_dim("model") * to_mp_rank:param_size //
-                                     to_topo.get_dim("model") * (to_mp_rank + 1)]
-            assert torch.allclose(new_state_dict[i], a), (new_state_dict[i], a, i)
-
-    layer_indices_before = {}
-    param_portion_before = {}
-    for i in range(8):
-        if i < from_topo.world_size():
-            coord = from_topo.get_coord(i)
-            layer_indices_before[i] = list(
-                range(
-                    coord.pipe * n_layers // from_topo.get_dim("pipe"),
-                    (coord.pipe + 1) * n_layers // from_topo.get_dim("pipe"),
-                ))
-            param_portion_before[i] = (
-                coord.model * param_size // from_topo.get_dim("model"),
-                (coord.model + 1) * param_size // from_topo.get_dim("model"),
-=======
-from api.config.config_system import ModelShardID, ModelName
-from base.topology import PipeModelDataParallelTopology
-import itertools
-import queue
 from tests.utils import *
-import argparse
-
 import base.constants
-from api.config.config_base import ModelName, ModelShardID
 import base.gpu_utils
 
 
@@ -372,8 +33,8 @@
     profile_compile=False,
 ):
     assert not (profile and profile_compile)
-    from impl.model.nn.flash_mqat.flash_mqat_api import FlashMQATModel, add_helper_functions
     from impl.model.backend.pipe_inf import InferencePipelineEngine
+    from impl.model.nn.flash_mqat.flash_mqat_api import add_helper_functions, FlashMQATModel
 
     mconfig = get_llama7b_flash_config()
     packed_input_ids = torch.randint(0, mconfig.vocab_size, (32 * 256,), dtype=torch.long, device="cuda")
@@ -392,7 +53,7 @@
             else:
                 add_helper_functions(m1)
                 engine1 = m1
-        
+
         if profile_compile:
             profiler = get_pytorch_profiler(f"repara{rank}_m1_compile.json")
             profiler.start()
@@ -400,7 +61,7 @@
         tik = time.perf_counter()
         m1.build_reparallelization_plan(to_model_name, from_model_name, to_topo, from_topo, mconfig, pg_info)
         print(f"building m1 reparallelization plan... 1... time {time.perf_counter() - tik:.4f}")
-        
+
         print("building m1 reparallelization plan... 2...")
         tik = time.perf_counter()
         m1.build_reparallelization_plan(from_model_name, to_model_name, from_topo, to_topo, mconfig, pg_info)
@@ -443,36 +104,15 @@
         # from m1 to m2
         if m1 is not None:
             tik = time.perf_counter()
-            res = m1.build_reparallelized_layers_async(
-                from_model_name, to_model_name, from_topo, to_topo, mconfig, pg_info
->>>>>>> c21689c6
-            )
+            res = m1.build_reparallelized_layers_async(from_model_name, to_model_name, from_topo, to_topo,
+                                                       mconfig, pg_info)
             cpu_time = time.perf_counter() - tik
             torch.cuda.synchronize()
             print(f"param sync request time: {time.perf_counter() - tik:.4f}s, cpu time: {cpu_time:.4f}s")
         else:
-<<<<<<< HEAD
-            layer_indices_before[i] = []
-            param_portion_before[i] = (0, 0)
-
-    layer_indices_after = {}
-    param_portion_after = {}
-    for i in range(8):
-        if i >= 8 - to_topo.world_size():
-            coord = to_topo.get_coord(i - (8 - to_topo.world_size()))
-            layer_indices_after[i] = list(
-                range(
-                    coord.pipe * n_layers // to_topo.get_dim("pipe"),
-                    (coord.pipe + 1) * n_layers // to_topo.get_dim("pipe"),
-                ))
-            param_portion_after[i] = (
-                coord.model * param_size // to_topo.get_dim("model"),
-                (coord.model + 1) * param_size // to_topo.get_dim("model"),
-=======
             tik = time.perf_counter()
-            res = m2.build_reparallelized_layers_async(
-                from_model_name, to_model_name, from_topo, to_topo, mconfig, pg_info
-            )
+            res = m2.build_reparallelized_layers_async(from_model_name, to_model_name, from_topo, to_topo,
+                                                       mconfig, pg_info)
             cpu_time = time.perf_counter() - tik
             torch.cuda.synchronize()
             print(f"param sync request time: {time.perf_counter() - tik:.4f}s, cpu time: {cpu_time:.4f}s")
@@ -501,13 +141,13 @@
                         assert torch.allclose(v1, v2), (k, v1, v2)
 
                     if isinstance(engine2, InferencePipelineEngine):
-                        engine2.forward(
-                            seqlens_cpu=seqlens_cpu, packed_input_ids=packed_input_ids, cu_seqlens=cu_seqlens
-                        )
+                        engine2.forward(seqlens_cpu=seqlens_cpu,
+                                        packed_input_ids=packed_input_ids,
+                                        cu_seqlens=cu_seqlens)
                     else:
-                        engine2(
-                            packed_input_ids=packed_input_ids, cu_seqlens=cu_seqlens, max_seqlen=max_seqlen
-                        )
+                        engine2(packed_input_ids=packed_input_ids,
+                                cu_seqlens=cu_seqlens,
+                                max_seqlen=max_seqlen)
 
         torch.cuda.synchronize()
         torch.distributed.barrier()
@@ -515,32 +155,15 @@
         # convert m2 back to m1
         if m2 is not None:
             tik = time.perf_counter()
-            res = m2.build_reparallelized_layers_async(
-                to_model_name, from_model_name, to_topo, from_topo, mconfig, pg_info
->>>>>>> c21689c6
-            )
+            res = m2.build_reparallelized_layers_async(to_model_name, from_model_name, to_topo, from_topo,
+                                                       mconfig, pg_info)
             cpu_time = time.perf_counter() - tik
             torch.cuda.synchronize()
             print(f"param sync request time: {time.perf_counter() - tik:.4f}s, cpu time: {cpu_time:.4f}s")
         else:
-<<<<<<< HEAD
-            layer_indices_after[i] = []
-            param_portion_after[i] = (0, 0)
-
-    est_comm_volume = 0
-    for i in range(8):
-        for layer_idx in layer_indices_after[i]:
-            if layer_idx in layer_indices_before[i]:
-                est_comm_volume += len(
-                    set(range(param_portion_after[i][0], param_portion_after[i][1])).difference(
-                        range(param_portion_before[i][0], param_portion_before[i][1])))
-            else:
-                est_comm_volume += param_portion_after[i][1] - param_portion_after[i][0]
-=======
             tik = time.perf_counter()
-            res = m1.build_reparallelized_layers_async(
-                to_model_name, from_model_name, to_topo, from_topo, mconfig, pg_info
-            )
+            res = m1.build_reparallelized_layers_async(to_model_name, from_model_name, to_topo, from_topo,
+                                                       mconfig, pg_info)
             cpu_time = time.perf_counter() - tik
             torch.cuda.synchronize()
             print(f"param sync request time: {time.perf_counter() - tik:.4f}s, cpu time: {cpu_time:.4f}s")
@@ -567,13 +190,13 @@
                         assert torch.allclose(v1, v2), (k, v1, v2)
 
                     if isinstance(engine1, InferencePipelineEngine):
-                        engine1.forward(
-                            seqlens_cpu=seqlens_cpu, packed_input_ids=packed_input_ids, cu_seqlens=cu_seqlens
-                        )
+                        engine1.forward(seqlens_cpu=seqlens_cpu,
+                                        packed_input_ids=packed_input_ids,
+                                        cu_seqlens=cu_seqlens)
                     else:
-                        engine1(
-                            packed_input_ids=packed_input_ids, cu_seqlens=cu_seqlens, max_seqlen=max_seqlen
-                        )
+                        engine1(packed_input_ids=packed_input_ids,
+                                cu_seqlens=cu_seqlens,
+                                max_seqlen=max_seqlen)
         if it == n_iterations - 1 and profile:
             profiler.__exit__(None, None, None)
 
@@ -615,15 +238,13 @@
     for i in range(from_topo.world_size()):
         msid2mwid[ModelShardID.from_parallelism_rank(from_model_name, from_topo, i)] = i
     for i in range(to_topo.world_size()):
-        msid2mwid[ModelShardID.from_parallelism_rank(to_model_name, to_topo, i)] = (
-            i + world_size - to_topo.world_size()
-        )
+        msid2mwid[ModelShardID.from_parallelism_rank(to_model_name, to_topo,
+                                                     i)] = (i + world_size - to_topo.world_size())
     pg_info = setup_gpu(rank, world_size, barrier, model_topos, msid2mwid, param_sync_pairs)
     if rank < from_topo.world_size():
         init_global_constants(topo=from_topo, model_name=from_model_name, msid2mwid=msid2mwid)
     if rank >= world_size - to_topo.world_size():
         init_global_constants(topo=to_topo, model_name=to_model_name, msid2mwid=msid2mwid)
->>>>>>> c21689c6
 
     from impl.model.nn.flash_mqat.flash_mqat_api import FlashMQATModel
 
@@ -737,12 +358,6 @@
 
 
 if __name__ == "__main__":
-<<<<<<< HEAD
-    err_queue = mp.Queue(8)
-    for a, b in [(6, 6), (4, 4)]:
-        for x1, x2 in itertools.product(decompose_to_three_factors(a), decompose_to_three_factors(b)):
-            # for x1, x2 in itertools.product([(1,3,2)], [(2,1,3)]):
-=======
     parser = argparse.ArgumentParser()
     parser.add_argument("--node_idx", "-i", type=int, default=0)
     parser.add_argument("--num_nodes", "-n", type=int, default=1)
@@ -753,7 +368,6 @@
     for a, b in [(8, 8)]:
         # for x1, x2 in itertools.product(decompose_to_three_factors(a), decompose_to_three_factors(b)):
         for x1, x2 in itertools.product([(4, 2, 4)], [(8, 1, 4)]):
->>>>>>> c21689c6
             if not (x1[1] % x2[1] == 0 or x2[1] % x1[1] == 0):
                 continue
 
