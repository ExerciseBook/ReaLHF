from typing import *
import argparse
import dataclasses
import itertools
import multiprocessing as mp
import os
import queue
import random
import time

import torch
import torch.distributed

from api.config.config_base import ModelName, ModelShardID
from api.config.config_system import ModelName, ModelShardID
from base.topology import PipeModelDataParallelTopology
from tests.utils import *
import base.constants
import base.gpu_utils
from base.monitor import cuda_tmark, cuda_tmarked, CUDATimeMarkType, fetch_latest_tmark


def test_impl(
    rank,
    world_size,
    from_model_name,
    to_model_name,
    from_topo,
    to_topo,
    pg_info,
    profile=False,
    check=True,
    n_iterations=1,
    profile_compile=False,
    record_cost_to_file=False,
):
    assert not (profile and profile_compile)
    from impl.model.backend.pipe_inf import InferencePipelineEngine
    from impl.model.nn.flash_mqat.flash_mqat_api import add_helper_functions, FlashMQATModel

    mconfig = get_llama7b_flash_config()
    os.environ["DLLM_CUDA_TMARK"] = "1"

    if rank < from_topo.world_size():
        with base.constants.model_scope(from_model_name):
            m1 = FlashMQATModel(mconfig, dtype=torch.float16, device="cuda")
            m1.instantiate()
            if check:
                m1.load_from_saved_flash_model("/lustre/aigc/llm/checkpoints/reparallelize_test/")
            if base.constants.pipe_parallel_world_size() > 1:
                engine1 = InferencePipelineEngine(m1)
            else:
                add_helper_functions(m1)
                engine1 = m1

        if profile_compile:
            profiler = get_pytorch_profiler(f"repara{rank}_m1_compile.json")
            profiler.start()
        print("building m1 reparallelization plan... 1...")
        tik = time.perf_counter()
        m1.build_reparallelization_plan(to_model_name, from_model_name, to_topo, from_topo, mconfig, pg_info)
        print(f"building m1 reparallelization plan... 1... time {time.perf_counter() - tik:.4f}")

        print("building m1 reparallelization plan... 2...")
        tik = time.perf_counter()
        m1.build_reparallelization_plan(from_model_name, to_model_name, from_topo, to_topo, mconfig, pg_info)
        print(f"building m1 reparallelization plan... 2... time {time.perf_counter() - tik:.4f}")
        if profile_compile:
            profiler.__exit__(None, None, None)
    else:
        m1 = None

    if rank >= world_size - to_topo.world_size():
        with base.constants.model_scope(to_model_name):
            m2 = FlashMQATModel(mconfig, dtype=torch.float16, device="cuda")
            if base.constants.pipe_parallel_world_size() > 1:
                engine2 = InferencePipelineEngine(m2)
            else:
                add_helper_functions(m2)
                engine2 = m2
        print("building m2 reparallelization plan... 1...")
        tik = time.perf_counter()
        m2.build_reparallelization_plan(from_model_name, to_model_name, from_topo, to_topo, mconfig, pg_info)
        print(f"building m2 reparallelization plan... 1... time {time.perf_counter() - tik:.4f}")

        tik = time.perf_counter()
        print("building m2 reparallelization plan... 2...")
        m2.build_reparallelization_plan(to_model_name, from_model_name, to_topo, from_topo, mconfig, pg_info)
        print(f"building m2 reparallelization plan... 2... time {time.perf_counter() - tik:.4f}")
    else:
        m2 = None

    for it in range(n_iterations):
        torch.cuda.synchronize()
        torch.distributed.barrier()
        torch.cuda.synchronize()
        if it > 0:
            print("//////////// warmup finish, real runs start //////////")

        if it == n_iterations - 1 and profile:
            profiler = get_pytorch_profiler(f"repara{rank}.json")
            profiler.start()
        # from m1 to m2
        if m1 is not None:
            tik = time.perf_counter()
            res = m1.build_reparallelized_layers_async(from_model_name, to_model_name, from_topo, to_topo,
                                                       mconfig, pg_info)
            cpu_time = time.perf_counter() - tik
            torch.cuda.synchronize()
            print(f"param sync request time: {time.perf_counter() - tik:.4f}s, cpu time: {cpu_time:.4f}s")
        else:
            tik = time.perf_counter()
            res = m2.build_reparallelized_layers_async(from_model_name, to_model_name, from_topo, to_topo,
                                                       mconfig, pg_info)
            cpu_time = time.perf_counter() - tik
            torch.cuda.synchronize()
            print(f"param sync request time: {time.perf_counter() - tik:.4f}s, cpu time: {cpu_time:.4f}s")

        if m1 is not None:
            for k, p in m1.named_parameters():
                assert p.data.shape == torch.Size([0]), (k, p, it)
        if m2 is not None:
            for k, p in m2.named_parameters():
                assert p.data.shape == torch.Size([0]), (k, p, it)

        if m2 is not None:
            m2.patch_reparallelization(res[:2])

            with base.constants.model_scope(to_model_name):
                comm_volume = res[-1]
                dist.all_reduce(comm_volume, group=base.constants.parallelism_group())
                entry = fetch_latest_tmark()
                assert entry.type_ == CUDATimeMarkType.mem_layout
                mem_shift_time_ns = (
                    torch.tensor(entry.end_time - entry.start_time, dtype=torch.long, device="cuda")
                    / to_topo.world_size()
                )
                dist.all_reduce(mem_shift_time_ns, group=base.constants.parallelism_group())

                if check:
                    torch.cuda.synchronize()
                    m3 = FlashMQATModel(mconfig, dtype=torch.float16, device="cuda")
                    m3.instantiate()
                    m3.load_from_saved_flash_model("/lustre/aigc/llm/checkpoints/reparallelize_test/")
                    assert len(m2.state_dict()) == len(m3.state_dict()) > 0
                    for k in m2.state_dict().keys():
                        v1 = m2.state_dict()[k]
                        v2 = m3.state_dict()[k]
                        assert torch.allclose(v1, v2), (k, v1, v2)

                with torch.no_grad():
                    packed_input_ids = torch.randint(
                        0,
                        mconfig.vocab_size,
                        (2**17 // to_topo.get_dim("data"),),
                        dtype=torch.long,
                        device="cuda",
                    )
                    bs = 2**17 // to_topo.get_dim("data") // 256 + 1
                    cu_seqlens = torch.linspace(
                        0, 256, 2**17 // to_topo.get_dim("data") // 256 + 1, dtype=torch.int32, device="cuda"
                    )
                    seqlens_cpu = [256 for _ in range(bs)]
                    max_seqlen = 256

                    dist.barrier(group=base.constants.parallelism_group())
                    torch.cuda.synchronize()
                    tik = time.time_ns()
                    if isinstance(engine2, InferencePipelineEngine):
                        engine2.forward(seqlens_cpu=seqlens_cpu,
                                        packed_input_ids=packed_input_ids,
                                        cu_seqlens=cu_seqlens)
                    else:
<<<<<<< HEAD
                        engine2(packed_input_ids=packed_input_ids,
                                cu_seqlens=cu_seqlens,
                                max_seqlen=max_seqlen)
=======
                        engine2(
                            packed_input_ids=packed_input_ids, cu_seqlens=cu_seqlens, max_seqlen=max_seqlen
                        )
                    dist.barrier(group=base.constants.parallelism_group())
                    torch.cuda.synchronize()
                fwd_time_ns = (
                    torch.tensor(time.time_ns() - tik, dtype=torch.long, device="cuda") / to_topo.world_size()
                )
                dist.all_reduce(fwd_time_ns, group=base.constants.parallelism_group())
                with open("memshift_cost.jsonl", "a") as f:
                    import json

                    d = dict(
                        from_mp_size=from_topo.get_dim("model"),
                        from_pp_size=from_topo.get_dim("pipe"),
                        from_dp_size=from_topo.get_dim("data"),
                        to_mp_size=to_topo.get_dim("model"),
                        to_pp_size=to_topo.get_dim("pipe"),
                        to_dp_size=to_topo.get_dim("data"),
                        mem_shift_time_ns=mem_shift_time_ns.item(),
                        fwd_time_ns=fwd_time_ns.item(),
                        comm_volume=comm_volume.item(),
                        world_size=world_size,
                    )
                    if (
                        it == n_iterations - 1 and record_cost_to_file
                        and dist.get_rank()
                        == dist.get_process_group_ranks(base.constants.parallelism_group())[0]
                    ):
                        f.write(json.dumps(d, ensure_ascii=False) + "\n")
>>>>>>> 200e76a2

        torch.cuda.synchronize()
        torch.distributed.barrier()
        torch.cuda.synchronize()
        # convert m2 back to m1
        if m2 is not None:
            tik = time.perf_counter()
            res = m2.build_reparallelized_layers_async(to_model_name, from_model_name, to_topo, from_topo,
                                                       mconfig, pg_info)
            cpu_time = time.perf_counter() - tik
            torch.cuda.synchronize()
            print(f"param sync request time: {time.perf_counter() - tik:.4f}s, cpu time: {cpu_time:.4f}s")
        else:
            tik = time.perf_counter()
            res = m1.build_reparallelized_layers_async(to_model_name, from_model_name, to_topo, from_topo,
                                                       mconfig, pg_info)
            cpu_time = time.perf_counter() - tik
            torch.cuda.synchronize()
            print(f"param sync request time: {time.perf_counter() - tik:.4f}s, cpu time: {cpu_time:.4f}s")

        if m1 is not None:
            for k, p in m1.named_parameters():
                assert p.data.shape == torch.Size([0]), (k, p, it)
        if m2 is not None:
            for k, p in m2.named_parameters():
                assert p.data.shape == torch.Size([0]), (k, p, it)

        if m1 is not None:
            m1.patch_reparallelization(res[:2])
            with base.constants.model_scope(from_model_name):
                comm_volume = res[-1]
                dist.all_reduce(comm_volume, group=base.constants.parallelism_group())
                entry = fetch_latest_tmark()
                assert entry.type_ == CUDATimeMarkType.mem_layout
                mem_shift_time_ns = (
                    torch.tensor(entry.end_time - entry.start_time, dtype=torch.long, device="cuda")
                    / from_topo.world_size()
                )
                dist.all_reduce(mem_shift_time_ns, group=base.constants.parallelism_group())

                if check:
                    torch.cuda.synchronize()
                    m4 = FlashMQATModel(mconfig, dtype=torch.float16, device="cuda")
                    m4.instantiate()
                    m4.load_from_saved_flash_model("/lustre/aigc/llm/checkpoints/reparallelize_test/")
                    assert len(m1.state_dict()) == len(m4.state_dict()) > 0
                    for k in m1.state_dict().keys():
                        v1 = m1.state_dict()[k]
                        v2 = m4.state_dict()[k]
                        assert torch.allclose(v1, v2), (k, v1, v2)

                with torch.no_grad():
                    packed_input_ids = torch.randint(
                        0,
                        mconfig.vocab_size,
                        (2**17 // to_topo.get_dim("data"),),
                        dtype=torch.long,
                        device="cuda",
                    )
                    bs = 2**17 // to_topo.get_dim("data") // 256 + 1
                    cu_seqlens = torch.linspace(
                        0, 256, 2**17 // to_topo.get_dim("data") // 256 + 1, dtype=torch.int32, device="cuda"
                    )
                    seqlens_cpu = [256 for _ in range(bs)]
                    max_seqlen = 256

                    dist.barrier(group=base.constants.parallelism_group())
                    torch.cuda.synchronize()
                    tik = time.time_ns()
                    if isinstance(engine1, InferencePipelineEngine):
                        engine1.forward(seqlens_cpu=seqlens_cpu,
                                        packed_input_ids=packed_input_ids,
                                        cu_seqlens=cu_seqlens)
                    else:
<<<<<<< HEAD
                        engine1(packed_input_ids=packed_input_ids,
                                cu_seqlens=cu_seqlens,
                                max_seqlen=max_seqlen)
=======
                        engine1(
                            packed_input_ids=packed_input_ids, cu_seqlens=cu_seqlens, max_seqlen=max_seqlen
                        )
                    dist.barrier(group=base.constants.parallelism_group())
                    torch.cuda.synchronize()
                fwd_time_ns = (
                    torch.tensor(time.time_ns() - tik, dtype=torch.long, device="cuda")
                    / from_topo.world_size()
                )
                dist.all_reduce(fwd_time_ns, group=base.constants.parallelism_group())
                with open("memshift_cost.jsonl", "a") as f:
                    import json

                    d = dict(
                        from_mp_size=to_topo.get_dim("model"),
                        from_pp_size=to_topo.get_dim("pipe"),
                        from_dp_size=to_topo.get_dim("data"),
                        to_mp_size=from_topo.get_dim("model"),
                        to_pp_size=from_topo.get_dim("pipe"),
                        to_dp_size=from_topo.get_dim("data"),
                        mem_shift_time_ns=mem_shift_time_ns.item(),
                        fwd_time_ns=fwd_time_ns.item(),
                        comm_volume=comm_volume.item(),
                        world_size=world_size,
                    )
                    if (
                        it == n_iterations - 1 and record_cost_to_file
                        and dist.get_rank()
                        == dist.get_process_group_ranks(base.constants.parallelism_group())[0]
                    ):
                        f.write(json.dumps(d, ensure_ascii=False) + "\n")
>>>>>>> 200e76a2
        if it == n_iterations - 1 and profile:
            profiler.__exit__(None, None, None)


def setup_gpu(rank, world_size, barrier, model_topos, msid2mwid, param_sync_pairs):
    os.environ["DLLM_MODE"] = "LOCAL"
    os.environ["CUDA_DEVICE_MAX_CONNECTIONS"] = "1"
    # os.environ["CUDA_LAUNCH_BLOCKING"] = "1"

    os.environ["CUDA_VISIBLE_DEVICES"] = str(rank % 8)
    os.environ["GPU_DEVICES_ISOLATED"] = str(1)
    info = base.gpu_utils.setup_ddp(
        EXPR_NAME,
        TRIAL_NAME,
        rank,
        model_topos=model_topos,
        msid2mwid=msid2mwid,
        param_sync_pairs=param_sync_pairs,
        world_size=world_size,
        global_rank=rank,
    )
    world_size = info.world_size
    # print(f"rank {rank} setup ddp")
    import deepspeed

    deepspeed.init_distributed()
    # print(f"rank {rank} setup deepspeed")
    pynvml.nvmlInit()
    pytorch_memory_burnin(rank)
    return info


<<<<<<< HEAD
def test(rank,
         world_size,
         barrier,
         from_topo,
         to_topo,
         err_queue,
         profile=False,
         check=False,
         n_iterations=2,
         profile_compile=False):
=======
def test(
    rank,
    world_size,
    barrier,
    from_topo,
    to_topo,
    err_queue,
    profile=False,
    check=False,
    n_iterations=2,
    profile_compile=False,
    record_cost_to_file=False,
):
>>>>>>> 200e76a2
    from_model_name = ModelName("actor", 0)
    to_model_name = ModelName("actor", 1)
    param_sync_pairs = [(from_model_name, to_model_name), (to_model_name, from_model_name)]
    model_topos = {from_model_name: from_topo, to_model_name: to_topo}
    msid2mwid = {}
    for i in range(from_topo.world_size()):
        msid2mwid[ModelShardID.from_parallelism_rank(from_model_name, from_topo, i)] = i
    for i in range(to_topo.world_size()):
        msid2mwid[ModelShardID.from_parallelism_rank(to_model_name, to_topo,
                                                     i)] = (i + world_size - to_topo.world_size())
    pg_info = setup_gpu(rank, world_size, barrier, model_topos, msid2mwid, param_sync_pairs)
    if rank < from_topo.world_size():
        init_global_constants(topo=from_topo, model_name=from_model_name, msid2mwid=msid2mwid)
    if rank >= world_size - to_topo.world_size():
        init_global_constants(topo=to_topo, model_name=to_model_name, msid2mwid=msid2mwid)

    from impl.model.nn.flash_mqat.flash_mqat_api import FlashMQATModel

    try:
        mconfig = get_llama7b_flash_config()
        torch.distributed.barrier()
        # if check and base.constants.has_model_name(from_model_name):
        #     with base.constants.model_scope(from_model_name):
        #         global_m = FlashMQATModel(mconfig, dtype=torch.float16, device="cuda")
        #         global_m.instantiate()
        #         # if os.path.exists("/lustre/aigc/llm/checkpoints/reparallelize_test/"):
        #         #     global_m.load_from_saved_flash_model("/lustre/aigc/llm/checkpoints/reparallelize_test/")
        #         # else:
        #         # torch.distributed.barrier(group=base.constants.parallelism_group())
        #         # os.system("rm -rf /lustre/aigc/llm/checkpoints/reparallelize_test/")
        #         torch.distributed.barrier(group=base.constants.parallelism_group())
        #         global_m.save("/lustre/aigc/llm/checkpoints/reparallelize_test/")

        torch.distributed.barrier()
        test_impl(
            rank,
            world_size,
            from_model_name,
            to_model_name,
            from_topo,
            to_topo,
            pg_info=pg_info,
            profile=profile,
            check=check,
            n_iterations=n_iterations,
            profile_compile=profile_compile,
            record_cost_to_file=record_cost_to_file,
        )
    except Exception as e:
        err_queue.put(1)
        raise e

    # print("====================")
    # test_impl(
    #     rank, world_size, from_model_name, to_model_name, from_topo, to_topo, pg_info=pg_info, profile=True
    # )

    # assert len(state_dict) == 0, (idx, state_dict.keys(), new_state_dict.keys())

    # layer_indices_before = {}
    # param_portion_before = {}
    # for i in range(8):
    #     if i < from_topo.world_size():
    #         coord = from_topo.get_coord(i)
    #         layer_indices_before[i] = list(
    #             range(
    #                 coord.pipe * n_layers // from_topo.get_dim("pipe"),
    #                 (coord.pipe + 1) * n_layers // from_topo.get_dim("pipe"),
    #             )
    #         )
    #         param_portion_before[i] = (
    #             coord.model * param_size // from_topo.get_dim("model"),
    #             (coord.model + 1) * param_size // from_topo.get_dim("model"),
    #         )
    #     else:
    #         layer_indices_before[i] = []
    #         param_portion_before[i] = (0, 0)

    # layer_indices_after = {}
    # param_portion_after = {}
    # for i in range(8):
    #     if i >= 8 - to_topo.world_size():
    #         coord = to_topo.get_coord(i - (8 - to_topo.world_size()))
    #         layer_indices_after[i] = list(
    #             range(
    #                 coord.pipe * n_layers // to_topo.get_dim("pipe"),
    #                 (coord.pipe + 1) * n_layers // to_topo.get_dim("pipe"),
    #             )
    #         )
    #         param_portion_after[i] = (
    #             coord.model * param_size // to_topo.get_dim("model"),
    #             (coord.model + 1) * param_size // to_topo.get_dim("model"),
    #         )
    #     else:
    #         layer_indices_after[i] = []
    #         param_portion_after[i] = (0, 0)

    # est_comm_volume = 0
    # for i in range(8):
    #     for layer_idx in layer_indices_after[i]:
    #         if layer_idx in layer_indices_before[i]:
    #             est_comm_volume += len(
    #                 set(range(param_portion_after[i][0], param_portion_after[i][1])).difference(
    #                     range(param_portion_before[i][0], param_portion_before[i][1])
    #                 )
    #             )
    #         else:
    #             est_comm_volume += param_portion_after[i][1] - param_portion_after[i][0]

    # comm_volume = torch.tensor(comm_volume, dtype=torch.int32, device="cuda")
    # torch.distributed.all_reduce(comm_volume)
    # assert comm_volume == est_comm_volume, (comm_volume, est_comm_volume, from_topo, to_topo)
    torch.distributed.barrier()
    if rank % 8 == 0:
        print("success!")


def decompose_to_three_factors(n: int):
    factors = []
    for i in range(1, int(n**(1 / 2)) + 1):
        if n % i == 0:
            for j in range(i, int((n // i)**(1 / 2)) + 1):
                if (n // i) % j == 0:
                    k = (n // i) // j
                    factors += list(set(itertools.permutations([i, j, k])))
    return factors


if __name__ == "__main__":
    parser = argparse.ArgumentParser()
    parser.add_argument("--node_idx", "-i", type=int, default=0)
    parser.add_argument("--num_nodes", "-n", type=int, default=1)
    args = parser.parse_args()

    err_queue = mp.Queue(100)

    for a, b in [(8, 8)]:
<<<<<<< HEAD
        # if a == b:
        #     three_factors = decompose_to_three_factors(a)
        #     all_configs = []
        #     for i in range(len(three_factors)):
        #         for j in range(i):
        #             all_configs.append((three_factors[i], three_factors[j]))
        # else:
        #     all_configs = list(itertools.product(decompose_to_three_factors(a),
        #                                          decompose_to_three_factors(b)))
        # all_configs = list(filter(lambda x: x[0][1] % x[1][1] == 0 or x[1][1] % x[0][1] == 0, all_configs))
        # random.shuffle(all_configs)
        # print(f">>>>>>>>> running {len(all_configs)} configurations >>>>>>>")

        # for x1, x2 in all_configs:
        for x1, x2 in itertools.product([(2, 2, 4)], [(1, 4, 2)]):
=======
        if a == b:
            three_factors = decompose_to_three_factors(a)
            all_configs = []
            for i in range(len(three_factors)):
                for j in range(i):
                    all_configs.append((three_factors[i], three_factors[j]))
        else:
            all_configs = list(
                itertools.product(decompose_to_three_factors(a), decompose_to_three_factors(b))
            )
        all_configs = list(filter(lambda x: x[0][1] % x[1][1] == 0 or x[1][1] % x[0][1] == 0, all_configs))
        random.shuffle(all_configs)
        print(f">>>>>>>>> running {len(all_configs)} configurations >>>>>>>")
        # for x1, x2 in all_configs:
        for x1, x2 in itertools.product([(4, 2, 1)], [(1, 1, 8)]):
>>>>>>> 200e76a2
            barrier = mp.Barrier(8)
            if args.node_idx == args.num_nodes - 1:
                clear_name_resolve()
            print(f"testing from {x1} to {x2}")

            from_topo = PipeModelDataParallelTopology(num_pp=x1[0], num_mp=x1[1], num_dp=x1[2])
            to_topo = PipeModelDataParallelTopology(num_pp=x2[0], num_mp=x2[1], num_dp=x2[2])
            procs = []
            for i in range(8):
<<<<<<< HEAD
                proc = mp.Process(target=test,
                                  args=(
                                      i + args.node_idx * 8,
                                      args.num_nodes * 8,
                                      barrier,
                                      from_topo,
                                      to_topo,
                                      err_queue,
                                  ),
                                  kwargs=dict(
                                      profile=False,
                                      check=False,
                                      n_iterations=2,
                                      profile_compile=False,
                                  ))
=======
                proc = mp.Process(
                    target=test,
                    args=(
                        i + args.node_idx * 8,
                        args.num_nodes * 8,
                        barrier,
                        from_topo,
                        to_topo,
                        err_queue,
                    ),
                    kwargs=dict(
                        profile=True,
                        check=False,
                        n_iterations=3,
                        profile_compile=False,
                        record_cost_to_file=False
                    ),
                )
>>>>>>> 200e76a2
                procs.append(proc)
                proc.start()
            for proc in procs:
                proc.join()
            for i in range(8):
                try:
                    err_code = err_queue.get_nowait()
                    print("error!!!!!!!!!!!!")
                    exit(0)
                except queue.Empty:
                    pass<|MERGE_RESOLUTION|>--- conflicted
+++ resolved
@@ -13,11 +13,11 @@
 
 from api.config.config_base import ModelName, ModelShardID
 from api.config.config_system import ModelName, ModelShardID
+from base.monitor import cuda_tmark, cuda_tmarked, CUDATimeMarkType, fetch_latest_tmark
 from base.topology import PipeModelDataParallelTopology
 from tests.utils import *
 import base.constants
 import base.gpu_utils
-from base.monitor import cuda_tmark, cuda_tmarked, CUDATimeMarkType, fetch_latest_tmark
 
 
 def test_impl(
@@ -132,9 +132,8 @@
                 entry = fetch_latest_tmark()
                 assert entry.type_ == CUDATimeMarkType.mem_layout
                 mem_shift_time_ns = (
-                    torch.tensor(entry.end_time - entry.start_time, dtype=torch.long, device="cuda")
-                    / to_topo.world_size()
-                )
+                    torch.tensor(entry.end_time - entry.start_time, dtype=torch.long, device="cuda") /
+                    to_topo.world_size())
                 dist.all_reduce(mem_shift_time_ns, group=base.constants.parallelism_group())
 
                 if check:
@@ -157,9 +156,11 @@
                         device="cuda",
                     )
                     bs = 2**17 // to_topo.get_dim("data") // 256 + 1
-                    cu_seqlens = torch.linspace(
-                        0, 256, 2**17 // to_topo.get_dim("data") // 256 + 1, dtype=torch.int32, device="cuda"
-                    )
+                    cu_seqlens = torch.linspace(0,
+                                                256,
+                                                2**17 // to_topo.get_dim("data") // 256 + 1,
+                                                dtype=torch.int32,
+                                                device="cuda")
                     seqlens_cpu = [256 for _ in range(bs)]
                     max_seqlen = 256
 
@@ -171,19 +172,13 @@
                                         packed_input_ids=packed_input_ids,
                                         cu_seqlens=cu_seqlens)
                     else:
-<<<<<<< HEAD
                         engine2(packed_input_ids=packed_input_ids,
                                 cu_seqlens=cu_seqlens,
                                 max_seqlen=max_seqlen)
-=======
-                        engine2(
-                            packed_input_ids=packed_input_ids, cu_seqlens=cu_seqlens, max_seqlen=max_seqlen
-                        )
                     dist.barrier(group=base.constants.parallelism_group())
                     torch.cuda.synchronize()
-                fwd_time_ns = (
-                    torch.tensor(time.time_ns() - tik, dtype=torch.long, device="cuda") / to_topo.world_size()
-                )
+                fwd_time_ns = (torch.tensor(time.time_ns() - tik, dtype=torch.long, device="cuda") /
+                               to_topo.world_size())
                 dist.all_reduce(fwd_time_ns, group=base.constants.parallelism_group())
                 with open("memshift_cost.jsonl", "a") as f:
                     import json
@@ -200,13 +195,9 @@
                         comm_volume=comm_volume.item(),
                         world_size=world_size,
                     )
-                    if (
-                        it == n_iterations - 1 and record_cost_to_file
-                        and dist.get_rank()
-                        == dist.get_process_group_ranks(base.constants.parallelism_group())[0]
-                    ):
+                    if (it == n_iterations - 1 and record_cost_to_file and dist.get_rank()
+                            == dist.get_process_group_ranks(base.constants.parallelism_group())[0]):
                         f.write(json.dumps(d, ensure_ascii=False) + "\n")
->>>>>>> 200e76a2
 
         torch.cuda.synchronize()
         torch.distributed.barrier()
@@ -242,9 +233,8 @@
                 entry = fetch_latest_tmark()
                 assert entry.type_ == CUDATimeMarkType.mem_layout
                 mem_shift_time_ns = (
-                    torch.tensor(entry.end_time - entry.start_time, dtype=torch.long, device="cuda")
-                    / from_topo.world_size()
-                )
+                    torch.tensor(entry.end_time - entry.start_time, dtype=torch.long, device="cuda") /
+                    from_topo.world_size())
                 dist.all_reduce(mem_shift_time_ns, group=base.constants.parallelism_group())
 
                 if check:
@@ -267,9 +257,11 @@
                         device="cuda",
                     )
                     bs = 2**17 // to_topo.get_dim("data") // 256 + 1
-                    cu_seqlens = torch.linspace(
-                        0, 256, 2**17 // to_topo.get_dim("data") // 256 + 1, dtype=torch.int32, device="cuda"
-                    )
+                    cu_seqlens = torch.linspace(0,
+                                                256,
+                                                2**17 // to_topo.get_dim("data") // 256 + 1,
+                                                dtype=torch.int32,
+                                                device="cuda")
                     seqlens_cpu = [256 for _ in range(bs)]
                     max_seqlen = 256
 
@@ -281,20 +273,13 @@
                                         packed_input_ids=packed_input_ids,
                                         cu_seqlens=cu_seqlens)
                     else:
-<<<<<<< HEAD
                         engine1(packed_input_ids=packed_input_ids,
                                 cu_seqlens=cu_seqlens,
                                 max_seqlen=max_seqlen)
-=======
-                        engine1(
-                            packed_input_ids=packed_input_ids, cu_seqlens=cu_seqlens, max_seqlen=max_seqlen
-                        )
                     dist.barrier(group=base.constants.parallelism_group())
                     torch.cuda.synchronize()
-                fwd_time_ns = (
-                    torch.tensor(time.time_ns() - tik, dtype=torch.long, device="cuda")
-                    / from_topo.world_size()
-                )
+                fwd_time_ns = (torch.tensor(time.time_ns() - tik, dtype=torch.long, device="cuda") /
+                               from_topo.world_size())
                 dist.all_reduce(fwd_time_ns, group=base.constants.parallelism_group())
                 with open("memshift_cost.jsonl", "a") as f:
                     import json
@@ -311,13 +296,9 @@
                         comm_volume=comm_volume.item(),
                         world_size=world_size,
                     )
-                    if (
-                        it == n_iterations - 1 and record_cost_to_file
-                        and dist.get_rank()
-                        == dist.get_process_group_ranks(base.constants.parallelism_group())[0]
-                    ):
+                    if (it == n_iterations - 1 and record_cost_to_file and dist.get_rank()
+                            == dist.get_process_group_ranks(base.constants.parallelism_group())[0]):
                         f.write(json.dumps(d, ensure_ascii=False) + "\n")
->>>>>>> 200e76a2
         if it == n_iterations - 1 and profile:
             profiler.__exit__(None, None, None)
 
@@ -350,18 +331,6 @@
     return info
 
 
-<<<<<<< HEAD
-def test(rank,
-         world_size,
-         barrier,
-         from_topo,
-         to_topo,
-         err_queue,
-         profile=False,
-         check=False,
-         n_iterations=2,
-         profile_compile=False):
-=======
 def test(
     rank,
     world_size,
@@ -375,7 +344,6 @@
     profile_compile=False,
     record_cost_to_file=False,
 ):
->>>>>>> 200e76a2
     from_model_name = ModelName("actor", 0)
     to_model_name = ModelName("actor", 1)
     param_sync_pairs = [(from_model_name, to_model_name), (to_model_name, from_model_name)]
@@ -513,23 +481,6 @@
     err_queue = mp.Queue(100)
 
     for a, b in [(8, 8)]:
-<<<<<<< HEAD
-        # if a == b:
-        #     three_factors = decompose_to_three_factors(a)
-        #     all_configs = []
-        #     for i in range(len(three_factors)):
-        #         for j in range(i):
-        #             all_configs.append((three_factors[i], three_factors[j]))
-        # else:
-        #     all_configs = list(itertools.product(decompose_to_three_factors(a),
-        #                                          decompose_to_three_factors(b)))
-        # all_configs = list(filter(lambda x: x[0][1] % x[1][1] == 0 or x[1][1] % x[0][1] == 0, all_configs))
-        # random.shuffle(all_configs)
-        # print(f">>>>>>>>> running {len(all_configs)} configurations >>>>>>>")
-
-        # for x1, x2 in all_configs:
-        for x1, x2 in itertools.product([(2, 2, 4)], [(1, 4, 2)]):
-=======
         if a == b:
             three_factors = decompose_to_three_factors(a)
             all_configs = []
@@ -537,15 +488,13 @@
                 for j in range(i):
                     all_configs.append((three_factors[i], three_factors[j]))
         else:
-            all_configs = list(
-                itertools.product(decompose_to_three_factors(a), decompose_to_three_factors(b))
-            )
+            all_configs = list(itertools.product(decompose_to_three_factors(a),
+                                                 decompose_to_three_factors(b)))
         all_configs = list(filter(lambda x: x[0][1] % x[1][1] == 0 or x[1][1] % x[0][1] == 0, all_configs))
         random.shuffle(all_configs)
         print(f">>>>>>>>> running {len(all_configs)} configurations >>>>>>>")
         # for x1, x2 in all_configs:
         for x1, x2 in itertools.product([(4, 2, 1)], [(1, 1, 8)]):
->>>>>>> 200e76a2
             barrier = mp.Barrier(8)
             if args.node_idx == args.num_nodes - 1:
                 clear_name_resolve()
@@ -555,23 +504,6 @@
             to_topo = PipeModelDataParallelTopology(num_pp=x2[0], num_mp=x2[1], num_dp=x2[2])
             procs = []
             for i in range(8):
-<<<<<<< HEAD
-                proc = mp.Process(target=test,
-                                  args=(
-                                      i + args.node_idx * 8,
-                                      args.num_nodes * 8,
-                                      barrier,
-                                      from_topo,
-                                      to_topo,
-                                      err_queue,
-                                  ),
-                                  kwargs=dict(
-                                      profile=False,
-                                      check=False,
-                                      n_iterations=2,
-                                      profile_compile=False,
-                                  ))
-=======
                 proc = mp.Process(
                     target=test,
                     args=(
@@ -582,15 +514,12 @@
                         to_topo,
                         err_queue,
                     ),
-                    kwargs=dict(
-                        profile=True,
-                        check=False,
-                        n_iterations=3,
-                        profile_compile=False,
-                        record_cost_to_file=False
-                    ),
+                    kwargs=dict(profile=True,
+                                check=False,
+                                n_iterations=3,
+                                profile_compile=False,
+                                record_cost_to_file=False),
                 )
->>>>>>> 200e76a2
                 procs.append(proc)
                 proc.start()
             for proc in procs:
