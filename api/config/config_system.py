from typing import Any, Callable, Dict, List, Optional, Tuple, Union
import collections
import copy
import dataclasses
import enum
import getpass
import itertools
import math
import os
import sys

from api.config.config_base import *
from base.cluster import spec as cluster_spec
from base.constants import (DATASET_CACHE_PATH, PYTORCH_KERNEL_CACHE_PATH, TORCH_EXTENSIONS_DIR,
                            TRITON_CACHE_PATH)
import api.config.dfg
import base.topology

_LLM_ENVVARS = {
    # "NCCL_P2P_DISABLE": "1",
    # "NCCL_IB_DISABLE": "1",
    "TRANSFORMERS_OFFLINE": "1",
    "PYTORCH_KERNEL_CACHE_PATH": PYTORCH_KERNEL_CACHE_PATH,
    "TRITON_CACHE_DIR": TRITON_CACHE_PATH,
    "TOKENIZERS_PARALLELISM": "true",
    "TORCH_EXTENSIONS_DIR": TORCH_EXTENSIONS_DIR,
    # "NCCL_DEBUG": "INFO",
    # "TORCH_DISTRIBUTED_DEBUG": "DETAIL",
    # "NCCL_SOCKET_IFNAME": "ibp71s0",
    # "GLOO_SOCKET_IFNAME": "ibp71s0",
    # "TORCH_USE_CUDA_DSA": "1",
    # "NCCL_IGNORE_DISABLED_P2P": "1",
    # "CUDA_LAUNCH_BLOCKING": "1",  # NOTE: CUDAGraph Capturing will not work if CUDA_LAUNCH_BLOCKING is set to 1.
    # "NCCL_COMM_BLOCKING": "1",  # NOTE: CUDAGraph Capturing will not work if NCCL_COMM_BLOCKING is set to 1.
    # "NCCL_BLOCKING_WAIT": "1",  # NOTE: CUDAGraph Capturing will not work if NCCL_BLOCKING_WAIT is set to 1.
    # "TORCH_SHOW_CPP_STACKTRACES": "1",
    "RAY_DEDUP_LOGS": "0",  # disable ray log deduplication
    "CUDA_DEVICE_MAX_CONNECTIONS": "1",
    "PYTHONUSERBASE": "/nonsense",
    # torch.distributed.all_reduce does not free the input tensor until
    # the synchronization point. This causes the memory usage to grow
    # as the number of all_reduce calls increases. This env var disables
    # this behavior.
    # Related issue:
    # https://discuss.pytorch.org/t/cuda-allocation-lifetime-for-inputs-to-distributed-all-reduce/191573
    "TORCH_NCCL_AVOID_RECORD_STREAMS": "1",
}
for k, v in _LLM_ENVVARS.items():
    os.environ[k] = v

_LLM_GPU_IMAGE = "llm/llm-gpu"
_LLM_CPU_IMAGE = "llm/llm-cpu"  # if cluster_spec.name == 'qizhi' else "meizy/llm-cpu"


@dataclasses.dataclass
class Scheduling:
    cpu: int
    gpu: int
    mem: int
    gpu_type: str = "tesla"
    node_type: str = None
    nodelist: str = None
    exclude: str = None
    container_image: str = _LLM_CPU_IMAGE
    env_vars: Dict[str, str] = dataclasses.field(default_factory=lambda: _LLM_ENVVARS)
    # time utils from "https://slurm.schedmd.com/sbatch.html"
    time_limit: Optional[str] = None  # see  "--time" option for format
    begin: Optional[str] = None  # see "--begin" option for format
    deadline: Optional[str] = None  # see "--deadline" option for format

    @staticmethod
    def master_worker_default(**kwargs):
<<<<<<< HEAD
        # TODO: change to cpu image?
=======
>>>>>>> 421baccd
        return Scheduling(**{
            "cpu": 16,
            "mem": 20 * 1024,
            "gpu": 0,
<<<<<<< HEAD
            "container_image": _LLM_GPU_IMAGE,
=======
            "container_image": _LLM_CPU_IMAGE,
>>>>>>> 421baccd
            **kwargs
        })

    @staticmethod
    def model_worker_default(**kwargs):
        return Scheduling(**{
            "cpu": 2,
            "gpu": 1,
            "mem": 60 * 1024,
            "container_image": _LLM_GPU_IMAGE,
            **kwargs,
        })
<<<<<<< HEAD

    @staticmethod
    def profile_worker_default(**kwargs):
        return Scheduling(**{
            "cpu": 2,
            "gpu": 1,
            "mem": 60 * 1024,
            "container_image": _LLM_GPU_IMAGE,
            **kwargs,
        })
=======
>>>>>>> 421baccd


@dataclasses.dataclass
class WorkerInformation:
    """The basic information of an worker. To improve config readability, the experiment starter will fill the
    fields, instead of letting the users do so in experiment configs.
    """

    experiment_name: str = ""
    trial_name: str = ""  # Name of the trial of the experiment; e.g. "{USER}-0".
    worker_type: str = ""  # E.g. "policy", "actor", or "trainer".
    worker_index: int = -1  # The index of the worker of the specific type, starting from 0.
    worker_count: int = 0  # Total number of workers; hence, 0 <= worker_index < worker_count.
    worker_tag: Optional[str] = None  # For actor and policy worker, can be "training" or "evaluation".
    host_key: Optional[str] = None  # Worker will update and keep this key alive.
    watch_keys: Union[str, List[str]] = None  # Worker will exit if all of the watching keys are gone.
    wandb_entity: Optional[str] = (
        None  # wandb_{config} are optional. They overwrite system wandb_configuration.
    )
    wandb_project: Optional[str] = None
    wandb_job_type: Optional[str] = None
    wandb_group: Optional[str] = None
    wandb_name: Optional[str] = None
    wandb_config: Optional[Dict] = None
    log_wandb: Optional[bool] = None

    def system_setup(self, experiment_name, trial_name, worker_type, worker_index, worker_count):
        """Setup system related worker information, while leaving the rest untouched."""
        self.experiment_name = experiment_name
        self.trial_name = trial_name
        self.worker_type = worker_type
        self.worker_index = worker_index
        self.worker_count = worker_count


@dataclasses.dataclass
class ModelWorker:
    seed: int
    shards: List[StandaloneModelShard]
    # dataset, for source model workers
    tokenizer_name_or_path: Optional[str] = None
    datasets: Optional[List[Union[str, Dataset]]] = None
    dataloader: Union[str, DataLoader] = "default"
    use_dataset_cache: bool = False
    dataset_cahce_root: str = DATASET_CACHE_PATH
    # cuda & cudnn config
    cudnn_benchmark: bool = False
    cudnn_deterministic: bool = False
    cuda_cache_cleanliness: bool = True
    cuda_cache_clear_freq: int = 10
    # model_topos and worker_info will be configured automatically
    model_rpcs: List[api.config.dfg.ModelRPC] = None
    model_topos: Dict[ModelName, base.topology.PipeModelDataParallelTopology] = None
    msid2mwid: Dict[ModelShardID, int] = None
    data_transfer_pairs: List[Tuple[str, str]] = None
    sync_param_pairs: List[Tuple[str, str]] = None
    worker_info: Optional[WorkerInformation] = None

    def __post_init__(self):
        model_names = [s.id.model_name for s in self.shards]
        if len(set(model_names)) != len(model_names):
            raise ValueError(
                f"ModelWorker cannot have multiple shards of the same model name: {model_names}.")
<<<<<<< HEAD


# For profiling only
@dataclasses.dataclass
class ProfileWorker:
    seed: int
    model: Model
    backend: ModelBackend
    interface: api.config.dfg.ModelInterface
    rpcs: List[api.config.dfg.ModelRPC]
    bs_list: Optional[List[int]] = None
    seq_len_list: Optional[List[int]] = None
    gen_tokens_list: Optional[List[int]] = None
    topo: Optional[base.topology.PipeModelDataParallelTopology] = None
    profile_communication: bool = False
    profile_rpc: bool = False
    warmup_rounds: int = 2
    profile_rounds: int = 5
    worker_info: Optional[WorkerInformation] = None
=======
>>>>>>> 421baccd


@dataclasses.dataclass
class ExperimentSaveEvalControl:
    total_train_epochs: int = 1
    # save control
    save_frequency_epochs: Optional[int] = None
    save_frequency_steps: Optional[int] = None
    save_frequency_seconds: Optional[int] = None
    # eval control
    eval_frequency_epochs: Optional[int] = None
    eval_frequency_steps: Optional[int] = None
    eval_frequency_seconds: Optional[int] = None
    # benchmark
    benchmark_steps: Optional[int] = None


@dataclasses.dataclass
class MasterWorker:
    exp_ctrl: ExperimentSaveEvalControl
    # main components
    model_rpcs: List[api.config.dfg.ModelRPC]
    n_model_workers: int
    model_topos: Dict[ModelName, base.topology.PipeModelDataParallelTopology]
    msid2mwid: Dict[ModelShardID, int] = None
    data_transfer_pairs: List[Tuple[str, str]] = None
    sync_param_pairs: List[Tuple[str, str]] = None
    worker_info: Optional[WorkerInformation] = None


@dataclasses.dataclass
class TasksGroup:
    count: int
    scheduling: Scheduling


@dataclasses.dataclass
class ExperimentScheduling:
    model_worker: Union[List[TasksGroup], TasksGroup] = dataclasses.field(default_factory=list)
    master_worker: Union[List[TasksGroup], TasksGroup] = dataclasses.field(default_factory=list)
    profile_worker: Union[List[TasksGroup], TasksGroup] = dataclasses.field(default_factory=list)
    controller_image: str = _LLM_CPU_IMAGE


@dataclasses.dataclass
class ExperimentConfig:
    exp_ctrl: ExperimentSaveEvalControl
    # dataflow
    model_rpcs: List[api.config.dfg.ModelRPC]
    model_worker: List[ModelWorker] = dataclasses.field(default_factory=list)
    profile_worker: List[ProfileWorker] = dataclasses.field(default_factory=list)
    # master_worker will be set automatically
    master_worker: Optional[List[MasterWorker]] = None
    config: Optional[Any] = None

    def __post_init__(self):
        assert self.master_worker is None

        if len(self.profile_worker) > 0:
            self.master_worker = []
            self.model_worker = []
            self.model_rpcs = []
            return

        model_names = set()
        for w in self.model_worker:
            model_names = model_names.union([s.id.model_name for s in w.shards])
        model_names = sorted(list(model_names))

        ############### Sanity check of model names ###############
        _roles = set(mn.role for mn in model_names)
        _replica_ids = {
            _role: sorted([mn.replica_id for mn in model_names if mn.role == _role])
            for _role in _roles
        }
        for v in _replica_ids.values():
            if list(sorted(v)) != list(range(len(v))):
                raise ValueError(f"Model replica ids should be 0, 1, 2, ... for each role: {_replica_ids}.")
        ############### Sanity check of model names ###############

        model_topos: Dict[ModelName, base.topology.PipeModelDataParallelTopology] = {}
        model_configs: Dict[ModelName, Model] = {}
        for model_name in model_names:
            _this_mws = list(
                filter(lambda mw: any(x.id.model_name == model_name for x in mw.shards), self.model_worker))
            all_shards: List[StandaloneModelShard] = [
                next(filter(lambda x: x.id.model_name == model_name, mw.shards)) for mw in _this_mws
            ]
            for k, v in model_topos.items():
                if k.role == model_name.role and v == all_shards[0].id.topo:
                    raise ValueError(f"If different RPCs have the same topology, "
                                     f"they don't need to use multiple model names ({k}, {model_name}).")
            model_topos[model_name] = all_shards[0].id.topo
            model_configs[model_name] = all_shards[0].model

            ##### Sanity check of parallelism ranks. #####
            ranks = [s.id.parallelism_rank for s in all_shards]
            _topos = [s.id.topo for s in all_shards]
            if set(ranks) != set(list(range(len(_this_mws)))) or any(
                    _t.world_size() != _topos[0].world_size() for _t in _topos):
                raise ValueError(f"Parallelism rank check failed: model name {model_name}, "
                                 f"model shard ids={[s.id for s in all_shards]}.")
            ##### Sanity check of parallelism ranks. #####

        data_transfer_pairs: List[Tuple[ModelName, ModelName]] = []
        _, edges = api.config.dfg.build_graph(self.model_rpcs, verbose=True)
        for i in range(len(self.model_rpcs)):
            for j in range(len(self.model_rpcs)):
                if len(edges[i][j]) > 0:
                    # NOTE: dependencies are reversed here
                    data_transfer_pairs.append((self.model_rpcs[j].model_name, self.model_rpcs[i].model_name))
        data_transfer_pairs += [(mn, mn) for mn in model_names]

        sync_param_pairs: List[Tuple[ModelName, ModelName]] = []
        ######### sanity check of sync param hooks #########
        for rpc in self.model_rpcs:
            for hook in rpc.pre_hooks + rpc.post_hooks:
                if not isinstance(hook, api.config.dfg.SyncParamHook):
                    continue
                if (hook.target is not None
                        and not (model_configs[rpc.model_name].type_ == model_configs[hook.target].type_ ==
                                 "flash_mqat")) or (hook.source is not None and
                                                    not (model_configs[rpc.model_name].type_ ==
                                                         model_configs[hook.source].type_ == "flash_mqat")):
                    raise ValueError(
                        "To synchronize parameters between two models, both models must be FlashMQATModel.")
                other_model_name = hook.target if hook.target is not None else hook.source
                other_topo = model_topos[hook.target] if hook.target is not None else model_topos[hook.source]
                self_topo = model_topos[rpc.model_name]
                if (self_topo.get_dim("model") % other_topo.get_dim("model") != 0
                        and other_topo.get_dim("model") % self_topo.get_dim("model") != 0):
                    raise ValueError("To synchronize parameters between two models, "
                                     "their model parallel size must be a multiple of each other.")
                if rpc.model_name == other_model_name:
                    raise ValueError(f"Cannot synchronize parameters within the same model "
                                     f"(in {rpc}, {rpc.model_name} and {hook.target}).")
                if hook.target is not None:
                    if not (rpc.model_name, hook.target) in sync_param_pairs:
                        sync_param_pairs.append((rpc.model_name, hook.target))
                else:
                    if not (hook.source, rpc.model_name) in sync_param_pairs:
                        sync_param_pairs.append((hook.source, rpc.model_name))
        param_senders = set([x[0] for x in sync_param_pairs])
        assert len(set(param_senders)) == len(param_senders)
        param_receivers = set([x[1] for x in sync_param_pairs])
        assert len(set(param_receivers)) == len(param_receivers)
        for a, b in sync_param_pairs:
            if (b, a) not in sync_param_pairs:
                raise ValueError("The current implementation of parameter synchronization "
                                 f"will throw local parameters away, "
                                 f"so it is necceary to do bidirectional synchronization. "
                                 f"{(a,b)} found in sync param pairs but not {(b,a)}")
        ######### sanity check of sync param hooks #########

        msid2mwid = {}
        for i, mw in enumerate(self.model_worker):
            mw.model_topos = model_topos
            for m in mw.shards:
                msid2mwid[m.id] = i
        for m in self.model_worker:
            m.msid2mwid = msid2mwid
            m.data_transfer_pairs = data_transfer_pairs
            m.sync_param_pairs = sync_param_pairs

        for m in self.model_worker:
            m.model_rpcs = self.model_rpcs

        self.master_worker = [
            MasterWorker(
                exp_ctrl=self.exp_ctrl,
                model_topos=model_topos,
                model_rpcs=self.model_rpcs,
                n_model_workers=len(self.model_worker),
                msid2mwid=msid2mwid,
                sync_param_pairs=sync_param_pairs,
                data_transfer_pairs=data_transfer_pairs,
            )
        ]

    def set_worker_information(self, experiment_name, trial_name):
        if len(self.model_worker) > 0:
            assert len(self.master_worker) == 1
        elif len(self.profile_worker) > 0:
            assert len(self.master_worker) == 0

        for worker_type, workers in [
            ("model_worker", self.model_worker),
            ("master_worker", self.master_worker),
            ("profile_worker", self.profile_worker),
        ]:
            if len(workers) == 0:
                continue
            for i, worker in enumerate(workers):
                system_worker_info = dict(
                    experiment_name=experiment_name,
                    trial_name=trial_name,
                    worker_type=worker_type,
                    worker_index=i,
                    worker_count=len(workers),
                )
                if worker.worker_info is not None:
                    worker.worker_info.system_setup(**system_worker_info)
                else:
                    worker.worker_info = WorkerInformation(**system_worker_info)


class Experiment:
    """Base class for defining the procedure of an experiment."""

    def scheduling_setup(self) -> ExperimentScheduling:
        """Returns the Scheduling of all workers."""
        raise NotImplementedError()

    def initial_setup(self) -> ExperimentConfig:
        """Returns a list of workers to create when a trial of the experiment is initialized."""
        raise NotImplementedError()


def dump_config_to_yaml(config, file):
    import yaml

    with open(file, "w") as f:
        yaml.dump(dataclass_to_dict(config), f)


def load_config_from_yaml(file):
    import yaml

    with open(file, "r") as f:
        return config_to_dataclass(yaml.safe_load(f))


def dataclass_to_dict(dc):
    if isinstance(dc, (str, int, float)) or dc is None:
        pass
    elif isinstance(dc, enum.Enum):
        dc = dc.value
    elif isinstance(dc, (list, tuple)):
        dc = [dataclass_to_dict(d) for d in dc]
    elif isinstance(dc, dict):
        dc = {k: dataclass_to_dict(v) for k, v in dc.items()}
    elif dataclasses.is_dataclass(dc):
        root_name = dc.__class__.__name__
        dc = dict(
            config_class=root_name,
            config_value={k.name: dataclass_to_dict(getattr(dc, k.name))
                          for k in dataclasses.fields(dc)},
        )
    else:
        raise f"{dc} of type {type(dc)} cannot be parse to dict."
    return dc


def config_to_dataclass(config: Union[List, Dict]):
    if isinstance(config, (list, tuple)):
        return [config_to_dataclass(c) for c in config]
    elif isinstance(config, dict):
        if "config_class" in config.keys():
            return getattr(sys.modules[__name__], config["config_class"])(**{
                k: config_to_dataclass(v)
                for k, v in config["config_value"].items()
            })
        else:
            return config
    elif isinstance(config, (str, int, float)) or config is None:
        return config
    else:
        raise NotImplementedError(config)


ALL_EXPERIMENT_CLASSES = {}


def register_experiment(name, cls):
    assert name not in ALL_EXPERIMENT_CLASSES
    ALL_EXPERIMENT_CLASSES[name] = cls


def make_experiment(name) -> Experiment:
    cls = ALL_EXPERIMENT_CLASSES[name]
    return cls()<|MERGE_RESOLUTION|>--- conflicted
+++ resolved
@@ -70,19 +70,11 @@
 
     @staticmethod
     def master_worker_default(**kwargs):
-<<<<<<< HEAD
-        # TODO: change to cpu image?
-=======
->>>>>>> 421baccd
         return Scheduling(**{
             "cpu": 16,
             "mem": 20 * 1024,
             "gpu": 0,
-<<<<<<< HEAD
-            "container_image": _LLM_GPU_IMAGE,
-=======
             "container_image": _LLM_CPU_IMAGE,
->>>>>>> 421baccd
             **kwargs
         })
 
@@ -95,7 +87,6 @@
             "container_image": _LLM_GPU_IMAGE,
             **kwargs,
         })
-<<<<<<< HEAD
 
     @staticmethod
     def profile_worker_default(**kwargs):
@@ -106,8 +97,6 @@
             "container_image": _LLM_GPU_IMAGE,
             **kwargs,
         })
-=======
->>>>>>> 421baccd
 
 
 @dataclasses.dataclass
@@ -171,7 +160,6 @@
         if len(set(model_names)) != len(model_names):
             raise ValueError(
                 f"ModelWorker cannot have multiple shards of the same model name: {model_names}.")
-<<<<<<< HEAD
 
 
 # For profiling only
@@ -191,8 +179,6 @@
     warmup_rounds: int = 2
     profile_rounds: int = 5
     worker_info: Optional[WorkerInformation] = None
-=======
->>>>>>> 421baccd
 
 
 @dataclasses.dataclass
